--- conflicted
+++ resolved
@@ -1455,21 +1455,6 @@
         PathWrapper path = rsp.getBest();
 
         // check path was simplified (without it would be more like 58)
-<<<<<<< HEAD
-        assertEquals(44, path.getPoints().size());
-
-        // check instructions
-        InstructionList instructions = path.getInstructions();
-        assertInstruction(instructions.get(0), "KU 11", "[0, 4]");
-        assertInstruction(instructions.get(1), "B 85", "[4, 18]");
-        assertInstruction(instructions.get(2), "", "[18, 18]");
-        assertInstruction(instructions.get(3), "B 85", "[18, 35]");
-        assertInstruction(instructions.get(4), "", "[35, 37]");
-        assertInstruction(instructions.get(5), "KU 18", "[37, 40]");
-        assertInstruction(instructions.get(6), "St 2189", "[40, 41]");
-        assertInstruction(instructions.get(7), "", "[41, 43]");
-        assertInstruction(instructions.get(8), "", "[43, 43]");
-=======
         assertEquals(47, path.getPoints().size());
 
         // check instructions
@@ -1488,41 +1473,20 @@
         assertInstruction(instructions.get(6), "St 2189", "[43, 44[", 1, 1);
         assertInstruction(instructions.get(7), "", "[44, 46[", 2, 2);
         assertInstruction(instructions.get(8), "", "[46, 46[", 0, 1);
->>>>>>> 302882bc
 
         // check max speeds
         List<PathDetail> speeds = path.getPathDetails().get("max_speed");
         assertDetail(speeds.get(0), "null [0, 4]");
         assertDetail(speeds.get(1), "70.0 [4, 7]");
-<<<<<<< HEAD
-        assertDetail(speeds.get(2), "100.0 [7, 34]");
-        assertDetail(speeds.get(3), "80.0 [34, 35]");
-        assertDetail(speeds.get(4), "null [35, 40]");
-        assertDetail(speeds.get(5), "50.0 [40, 41]");
-        assertDetail(speeds.get(6), "null [41, 43]");
-=======
         assertDetail(speeds.get(2), "100.0 [7, 37]");
         assertDetail(speeds.get(3), "80.0 [37, 38]");
         assertDetail(speeds.get(4), "null [38, 43]");
         assertDetail(speeds.get(5), "50.0 [43, 44]");
         assertDetail(speeds.get(6), "null [44, 46]");
->>>>>>> 302882bc
 
         // check street_names
         List<PathDetail> streetNames = path.getPathDetails().get("street_name");
         assertDetail(streetNames.get(0), "KU 11 [0, 4]");
-<<<<<<< HEAD
-        assertDetail(streetNames.get(1), "B 85 [4, 35]");
-        assertDetail(streetNames.get(2), " [35, 37]");
-        assertDetail(streetNames.get(3), "KU 18 [37, 40]");
-        assertDetail(streetNames.get(4), "St 2189 [40, 41]");
-        assertDetail(streetNames.get(5), " [41, 43]");
-    }
-
-    private void assertInstruction(Instruction instruction, String expectedName, String expectedInterval) {
-        assertEquals(expectedName, instruction.getName());
-        assertEquals(expectedInterval, ((ShallowImmutablePointList) instruction.getPoints()).getIntervalString());
-=======
         assertDetail(streetNames.get(1), "B 85 [4, 38]");
         assertDetail(streetNames.get(2), " [38, 40]");
         assertDetail(streetNames.get(3), "KU 18 [40, 43]");
@@ -1537,7 +1501,6 @@
         }
         assertEquals(expectedLength, instruction.getLength());
         assertEquals(expectedPoints, instruction.getPoints().size());
->>>>>>> 302882bc
     }
 
     private void assertDetail(PathDetail detail, String expected) {
