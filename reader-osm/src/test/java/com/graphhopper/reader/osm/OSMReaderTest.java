--- conflicted
+++ resolved
@@ -700,13 +700,8 @@
      */
     @Test
     public void testTurnFlagCombination() {
-<<<<<<< HEAD
-        CarFlagEncoder car = new CarFlagEncoder(5, 5, 24);
-        CarFlagEncoder truck = new CarFlagEncoder(false, 5, 5, 24) {
-=======
-        CarFlagEncoder car = new CarFlagEncoder(5, 5, 24, true);
-        CarFlagEncoder truck = new CarFlagEncoder(5, 5, 24, true) {
->>>>>>> a32d9c37
+        CarFlagEncoder car = new CarFlagEncoder(false, 5, 5, 24, true);
+        CarFlagEncoder truck = new CarFlagEncoder(false, 5, 5, 24, true) {
             @Override
             public String toString() {
                 return "truck";
@@ -786,35 +781,35 @@
         IntsRef tcFlags = TurnCost.createFlags();
         DecimalEncodedValue carTCEnc = hopper.getEncodingManager().getDecimalEncodedValue(TurnCost.key("car"));
         assertTrue(tcStorage.get(carTCEnc, tcFlags, edge2_3, n3, edge3_8) > 0);
-        assertTrue(tcStorage.get(carTCEnc,tcFlags, edge4_3, n3, edge3_8) > 0);
-        assertEquals(0, tcStorage.get(carTCEnc,tcFlags, edge2_3, n3, edge3_4), .1);
-        assertEquals(0, tcStorage.get(carTCEnc,tcFlags, edge2_3, n3, edge3_2), .1);
-        assertEquals(0, tcStorage.get(carTCEnc,tcFlags, edge2_3, n3, edge3_4), .1);
-        assertEquals(0, tcStorage.get(carTCEnc,tcFlags, edge4_3, n3, edge3_2), .1);
-        assertEquals(0, tcStorage.get(carTCEnc,tcFlags, edge8_3, n3, edge3_2), .1);
+        assertTrue(tcStorage.get(carTCEnc, tcFlags, edge4_3, n3, edge3_8) > 0);
+        assertEquals(0, tcStorage.get(carTCEnc, tcFlags, edge2_3, n3, edge3_4), .1);
+        assertEquals(0, tcStorage.get(carTCEnc, tcFlags, edge2_3, n3, edge3_2), .1);
+        assertEquals(0, tcStorage.get(carTCEnc, tcFlags, edge2_3, n3, edge3_4), .1);
+        assertEquals(0, tcStorage.get(carTCEnc, tcFlags, edge4_3, n3, edge3_2), .1);
+        assertEquals(0, tcStorage.get(carTCEnc, tcFlags, edge8_3, n3, edge3_2), .1);
 
         DecimalEncodedValue bikeTCEnc = hopper.getEncodingManager().getDecimalEncodedValue(TurnCost.key("bike"));
-        assertEquals(0, tcStorage.get(bikeTCEnc,tcFlags, edge2_3, n3, edge3_8), .1);
-        assertEquals(0, tcStorage.get(bikeTCEnc,tcFlags, edge4_3, n3, edge3_8), .1);
-        assertEquals(0, tcStorage.get(bikeTCEnc,tcFlags, edge2_3, n3, edge3_4), .1);
-        assertEquals(0, tcStorage.get(bikeTCEnc,tcFlags, edge2_3, n3, edge3_2), .1);
-        assertEquals(0, tcStorage.get(bikeTCEnc,tcFlags, edge2_3, n3, edge3_4), .1);
-        assertEquals(0, tcStorage.get(bikeTCEnc,tcFlags, edge4_3, n3, edge3_2), .1);
-        assertEquals(0, tcStorage.get(bikeTCEnc,tcFlags, edge8_3, n3, edge3_2), .1);
+        assertEquals(0, tcStorage.get(bikeTCEnc, tcFlags, edge2_3, n3, edge3_8), .1);
+        assertEquals(0, tcStorage.get(bikeTCEnc, tcFlags, edge4_3, n3, edge3_8), .1);
+        assertEquals(0, tcStorage.get(bikeTCEnc, tcFlags, edge2_3, n3, edge3_4), .1);
+        assertEquals(0, tcStorage.get(bikeTCEnc, tcFlags, edge2_3, n3, edge3_2), .1);
+        assertEquals(0, tcStorage.get(bikeTCEnc, tcFlags, edge2_3, n3, edge3_4), .1);
+        assertEquals(0, tcStorage.get(bikeTCEnc, tcFlags, edge4_3, n3, edge3_2), .1);
+        assertEquals(0, tcStorage.get(bikeTCEnc, tcFlags, edge8_3, n3, edge3_2), .1);
 
         // u-turn except bus;bicycle restriction for (6-1)->(1-6) but not for (1-6)->(6-1)
-        assertTrue(tcStorage.get(carTCEnc,tcFlags, edge1_6, n1, edge1_6) > 0);
-        assertEquals(0, tcStorage.get(carTCEnc,tcFlags, edge1_6, n6, edge1_6), .1);
-
-        assertEquals(0, tcStorage.get(bikeTCEnc,tcFlags, edge1_6, n1, edge1_6), .1);
-        assertEquals(0, tcStorage.get(bikeTCEnc,tcFlags, edge1_6, n6, edge1_6), .1);
+        assertTrue(tcStorage.get(carTCEnc, tcFlags, edge1_6, n1, edge1_6) > 0);
+        assertEquals(0, tcStorage.get(carTCEnc, tcFlags, edge1_6, n6, edge1_6), .1);
+
+        assertEquals(0, tcStorage.get(bikeTCEnc, tcFlags, edge1_6, n1, edge1_6), .1);
+        assertEquals(0, tcStorage.get(bikeTCEnc, tcFlags, edge1_6, n6, edge1_6), .1);
 
         // (4-5)->(5-6) right_turn_only dedicated to motorcar = (4-5)->(5-1) restricted
-        assertEquals(0, tcStorage.get(carTCEnc,tcFlags, edge4_5, n5, edge5_6), .1);
-        assertTrue(tcStorage.get(carTCEnc,tcFlags, edge4_5, n5, edge5_1) > 0);
-
-        assertEquals(0, tcStorage.get(bikeTCEnc,tcFlags, edge4_5, n5, edge5_6), .1);
-        assertEquals(0, tcStorage.get(bikeTCEnc,tcFlags, edge4_5, n5, edge5_1), .1);
+        assertEquals(0, tcStorage.get(carTCEnc, tcFlags, edge4_5, n5, edge5_6), .1);
+        assertTrue(tcStorage.get(carTCEnc, tcFlags, edge4_5, n5, edge5_1) > 0);
+
+        assertEquals(0, tcStorage.get(bikeTCEnc, tcFlags, edge4_5, n5, edge5_6), .1);
+        assertEquals(0, tcStorage.get(bikeTCEnc, tcFlags, edge4_5, n5, edge5_1), .1);
     }
 
     @Test
@@ -845,20 +840,20 @@
         DecimalEncodedValue bikeTCEnc = hopper.getEncodingManager().getDecimalEncodedValue(TurnCost.key("bike"));
 
         // (1-2)->(2-3) no_right_turn for motorcar and bus
-        assertTrue(tcStorage.get(carTCEnc,tcFlags, edge1_2, n2, edge2_3) > 0);
-        assertEquals(0, tcStorage.get(bikeTCEnc,tcFlags, edge1_2, n2, edge2_3), .1);
+        assertTrue(tcStorage.get(carTCEnc, tcFlags, edge1_2, n2, edge2_3) > 0);
+        assertEquals(0, tcStorage.get(bikeTCEnc, tcFlags, edge1_2, n2, edge2_3), .1);
 
         // (3-4)->(4-5) no_right_turn for motorcycle and motorcar
-        assertTrue(Double.isInfinite(tcStorage.get(carTCEnc,tcFlags, edge3_4, n4, edge4_5)));
-        assertEquals(0, tcStorage.get(bikeTCEnc,tcFlags, edge3_4, n4, edge4_5), .1);
+        assertTrue(Double.isInfinite(tcStorage.get(carTCEnc, tcFlags, edge3_4, n4, edge4_5)));
+        assertEquals(0, tcStorage.get(bikeTCEnc, tcFlags, edge3_4, n4, edge4_5), .1);
 
         // (5-1)->(1-2) no_right_turn for bus and psv except for motorcar and bicycle
-        assertEquals(0, tcStorage.get(carTCEnc,tcFlags, edge4_5, n5, edge5_1), .1);
-        assertEquals(0, tcStorage.get(bikeTCEnc,tcFlags, edge4_5, n5, edge5_1), .1);
+        assertEquals(0, tcStorage.get(carTCEnc, tcFlags, edge4_5, n5, edge5_1), .1);
+        assertEquals(0, tcStorage.get(bikeTCEnc, tcFlags, edge4_5, n5, edge5_1), .1);
 
         // (5-1)->(1-2) no_right_turn for motorcar and motorcycle except for bus and bicycle
-        assertTrue(Double.isInfinite(tcStorage.get(carTCEnc,tcFlags, edge5_1, n1, edge1_2)));
-        assertEquals(0, tcStorage.get(bikeTCEnc,tcFlags, edge5_1, n1, edge1_2), .1);
+        assertTrue(Double.isInfinite(tcStorage.get(carTCEnc, tcFlags, edge5_1, n1, edge1_2)));
+        assertEquals(0, tcStorage.get(bikeTCEnc, tcFlags, edge5_1, n1, edge1_2), .1);
     }
 
     @Test
@@ -962,7 +957,7 @@
 
             BikeFlagEncoder bikeEncoder;
             if (turnCosts) {
-                carEncoder = new CarFlagEncoder(5, 5, 1, true);
+                carEncoder = new CarFlagEncoder(false, 5, 5, 1, true);
                 bikeEncoder = new BikeFlagEncoder(4, 2, 1, true);
             } else {
                 carEncoder = new CarFlagEncoder();
