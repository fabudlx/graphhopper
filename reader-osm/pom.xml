--- conflicted
+++ resolved
@@ -56,18 +56,12 @@
                 <groupId>org.apache.maven.plugins</groupId>
                 <artifactId>maven-compiler-plugin</artifactId>
                 <configuration>
-<<<<<<< HEAD
-                    <source>7</source>
-                    <target>7</target>
-=======
                     <source>1.7</source>
                     <target>1.7</target>
->>>>>>> 07022063
                 </configuration>
             </plugin>
         </plugins>
     </build>
-<<<<<<< HEAD
 
     <profiles>
         <!-- unfortunately IDEA does not support `testSource` being different to `source` and this has been an open
@@ -98,6 +92,4 @@
             </build>
         </profile>
     </profiles>
-=======
->>>>>>> 07022063
 </project>