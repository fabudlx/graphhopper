/*
 *  Licensed to GraphHopper GmbH under one or more contributor
 *  license agreements. See the NOTICE file distributed with this work for
 *  additional information regarding copyright ownership.
 *
 *  GraphHopper GmbH licenses this file to you under the Apache License,
 *  Version 2.0 (the "License"); you may not use this file except in
 *  compliance with the License. You may obtain a copy of the License at
 *
 *       http://www.apache.org/licenses/LICENSE-2.0
 *
 *  Unless required by applicable law or agreed to in writing, software
 *  distributed under the License is distributed on an "AS IS" BASIS,
 *  WITHOUT WARRANTIES OR CONDITIONS OF ANY KIND, either express or implied.
 *  See the License for the specific language governing permissions and
 *  limitations under the License.
 */
package com.graphhopper.ui;

import com.carrotsearch.hppc.IntIndexedContainer;
import com.graphhopper.GraphHopper;
import com.graphhopper.coll.GHBitSet;
import com.graphhopper.coll.GHTBitSet;
import com.graphhopper.reader.osm.GraphHopperOSM;
import com.graphhopper.routing.*;
import com.graphhopper.routing.ch.PrepareContractionHierarchies;
import com.graphhopper.routing.profiles.BooleanEncodedValue;
import com.graphhopper.routing.profiles.DecimalEncodedValue;
import com.graphhopper.routing.querygraph.QueryGraph;
import com.graphhopper.routing.util.AllEdgesIterator;
import com.graphhopper.routing.util.EdgeFilter;
import com.graphhopper.routing.util.FlagEncoder;
import com.graphhopper.routing.util.HintsMap;
import com.graphhopper.routing.weighting.Weighting;
import com.graphhopper.storage.*;
import com.graphhopper.storage.index.LocationIndexTree;
import com.graphhopper.storage.index.QueryResult;
import com.graphhopper.util.CmdArgs;
import com.graphhopper.util.Parameters;
import com.graphhopper.util.Parameters.Algorithms;
import com.graphhopper.util.PointList;
import com.graphhopper.util.StopWatch;
import com.graphhopper.util.shapes.BBox;
import org.slf4j.Logger;
import org.slf4j.LoggerFactory;

import javax.swing.*;
import java.awt.*;
import java.awt.event.MouseAdapter;
import java.awt.event.MouseEvent;
import java.awt.event.MouseWheelEvent;
import java.awt.event.MouseWheelListener;
import java.util.Random;

import static com.graphhopper.routing.weighting.TurnCostProvider.NO_TURN_COST_PROVIDER;

/**
 * A rough graphical user interface for visualizing the OSM graph. Mainly for debugging algorithms
 * and spatial data structures. See e.g. this blog post:
 * https://graphhopper.com/blog/2016/01/19/alternative-roads-to-rome/
 * <p>
 * Use the web module for a better/faster/userfriendly/... alternative!
 * <p>
 *
 * @author Peter Karich
 */
public class MiniGraphUI {
    //    private final Graph graph;
    private final Graph routingGraph;
    private final NodeAccess na;
    private final MapLayer pathLayer;
    private final Weighting weighting;
    private final FlagEncoder encoder;
    private final DecimalEncodedValue avSpeedEnc;
    private final BooleanEncodedValue accessEnc;
    private final RoutingAlgorithmFactory algoFactory;
    private final AlgorithmOptions algoOpts;
    // for moving
    int currentPosX;
    int currentPosY;
    private Logger logger = LoggerFactory.getLogger(getClass());
    private Path path;
    private LocationIndexTree index;
    private String latLon = "";
    private GraphicsWrapper mg;
    private JPanel infoPanel;
    private LayeredPanel mainPanel;
    private MapLayer roadsLayer;
    private boolean fastPaint = false;
    private QueryResult fromRes;
    private QueryResult toRes;

    public MiniGraphUI(GraphHopper hopper, boolean debug) {
        final Graph graph = hopper.getGraphHopperStorage();
        this.na = graph.getNodeAccess();
        encoder = hopper.getEncodingManager().getEncoder("car");
        avSpeedEnc = encoder.getAverageSpeedEnc();
        accessEnc = encoder.getAccessEnc();
        HintsMap map = new HintsMap("fastest").
                setVehicle("car");

        boolean ch = true;
        if (ch) {
            map.put(Parameters.Landmark.DISABLE, true);
            CHProfile chProfile = hopper.getCHFactoryDecorator().getNodeBasedCHProfiles().get(0);
            weighting = chProfile.getWeighting();
            routingGraph = hopper.getGraphHopperStorage().getCHGraph(chProfile);

            final RoutingAlgorithmFactory tmpFactory = hopper.getAlgorithmFactory(map);
            algoFactory = new RoutingAlgorithmFactory() {

                class TmpAlgo extends DijkstraBidirectionCH implements DebugAlgo {
                    private final GraphicsWrapper mg;
                    private Graphics2D g2;

                    public TmpAlgo(RoutingCHGraph graph, GraphicsWrapper mg) {
                        super(graph);
                        this.mg = mg;
                    }

                    @Override
                    public void setGraphics2D(Graphics2D g2) {
                        this.g2 = g2;
                    }

                    @Override
                    public void updateBestPath(double edgeWeight, SPTEntry entry, int origEdgeId, int traversalId, boolean reverse) {
                        if (g2 != null)
                            mg.plotNode(g2, traversalId, Color.YELLOW, 6);

                        super.updateBestPath(edgeWeight, entry, origEdgeId, traversalId, reverse);
                    }
                }

                @Override
                public RoutingAlgorithm createAlgo(Graph g, AlgorithmOptions opts) {
                    // doable but ugly
                    Weighting w = ((PrepareContractionHierarchies) tmpFactory).getWeighting();
                    return new TmpAlgo(new RoutingCHGraphImpl(routingGraph, w), mg);
                }
            };
            algoOpts = new AlgorithmOptions(Algorithms.DIJKSTRA_BI, weighting);

        } else {
            map.put(Parameters.CH.DISABLE, true);
//            map.put(Parameters.Landmark.DISABLE, true);
            routingGraph = graph;
<<<<<<< HEAD
            weighting = hopper.createWeighting(map, encoder);
=======
            weighting = hopper.createWeighting(map, encoder, graph, NO_TURN_COST_PROVIDER);
>>>>>>> a9795e01
            final RoutingAlgorithmFactory tmpFactory = hopper.getAlgorithmFactory(map);
            algoFactory = new RoutingAlgorithmFactory() {

                @Override
                public RoutingAlgorithm createAlgo(Graph g, AlgorithmOptions opts) {
                    RoutingAlgorithm algo = tmpFactory.createAlgo(g, opts);
                    if (algo instanceof AStarBidirection) {
                        return new DebugAStarBi(g, opts.getWeighting(), opts.getTraversalMode(), mg).
                                setApproximation(((AStarBidirection) algo).getApproximation());
                    } else if (algo instanceof AStar) {
                        return new DebugAStar(g, opts.getWeighting(), opts.getTraversalMode(), mg);
                    } else if (algo instanceof DijkstraBidirectionRef) {
                        return new DebugDijkstraBidirection(g, opts.getWeighting(), opts.getTraversalMode(), mg);
                    } else if (algo instanceof Dijkstra) {
                        return new DebugDijkstraSimple(g, opts.getWeighting(), opts.getTraversalMode(), mg);
                    }
                    return algo;
                }
            };
            algoOpts = new AlgorithmOptions(Algorithms.ASTAR_BI, weighting);
        }

        logger.info("locations:" + graph.getNodes() + ", debug:" + debug + ", algoOpts:" + algoOpts);
        mg = new GraphicsWrapper(graph);

        // prepare node quadtree to 'enter' the graph. create a 313*313 grid => <3km
//         this.index = new DebugLocation2IDQuadtree(roadGraph, mg);
        this.index = (LocationIndexTree) hopper.getLocationIndex();
//        this.algo = new DebugDijkstraBidirection(graph, mg);
        // this.algo = new DijkstraBidirection(graph);
//        this.algo = new DebugAStar(graph, mg);
//        this.algo = new AStar(graph);
//        this.algo = new DijkstraSimple(graph);
//        this.algo = new DebugDijkstraSimple(graph, mg);
        infoPanel = new JPanel() {
            @Override
            protected void paintComponent(Graphics g) {
                g.setColor(Color.WHITE);
                Rectangle b = infoPanel.getBounds();
                g.fillRect(0, 0, b.width, b.height);

                g.setColor(Color.BLUE);
                g.drawString(latLon, 40, 20);
                g.drawString("scale:" + mg.getScaleX(), 40, 40);
                int w = mainPanel.getBounds().width;
                int h = mainPanel.getBounds().height;
                g.drawString(mg.setBounds(0, w, 0, h).toLessPrecisionString(), 40, 60);
            }
        };

        mainPanel = new LayeredPanel();

        // TODO make it correct with bitset-skipping too
        final GHBitSet bitset = new GHTBitSet(graph.getNodes());
        mainPanel.addLayer(roadsLayer = new DefaultMapLayer() {
            Random rand = new Random();

            @Override
            public void paintComponent(final Graphics2D g2) {
                clearGraphics(g2);
                int locs = graph.getNodes();
                Rectangle d = getBounds();
                BBox b = mg.setBounds(0, d.width, 0, d.height);
                if (fastPaint) {
                    rand.setSeed(0);
                    bitset.clear();
                }

//                g2.setColor(Color.BLUE);
//                double fromLat = 42.56819, fromLon = 1.603231;
//                mg.plotText(g2, fromLat, fromLon, "from");
//                QueryResult from = index.findClosest(fromLat, fromLon, EdgeFilter.ALL_EDGES);
//                double toLat = 42.571034, toLon = 1.520662;
//                mg.plotText(g2, toLat, toLon, "to");
//                QueryResult to = index.findClosest(toLat, toLon, EdgeFilter.ALL_EDGES);
//
//                g2.setColor(Color.RED.brighter().brighter());
//                path = prepare.createAlgo().calcPath(from, to);
//                System.out.println("now: " + path.toFlagEncodersAsString());
//                plotPath(path, g2, 1);
                g2.setColor(Color.black);

                Color[] speedColors = generateColors(15);
                AllEdgesIterator edge = graph.getAllEdges();
                while (edge.next()) {
                    if (fastPaint && rand.nextInt(30) > 1)
                        continue;

                    int nodeIndex = edge.getBaseNode();
                    double lat = na.getLatitude(nodeIndex);
                    double lon = na.getLongitude(nodeIndex);
                    int nodeId = edge.getAdjNode();
                    double lat2 = na.getLatitude(nodeId);
                    double lon2 = na.getLongitude(nodeId);

                    // mg.plotText(g2, lat, lon, "" + nodeIndex);
                    if (!b.contains(lat, lon) && !b.contains(lat2, lon2))
                        continue;

                    int sum = nodeIndex + nodeId;
                    if (fastPaint) {
                        if (bitset.contains(sum))
                            continue;

                        bitset.add(sum);
                    }

                    // mg.plotText(g2, lat * 0.9 + lat2 * 0.1, lon * 0.9 + lon2 * 0.1, iter.getName());
                    //mg.plotText(g2, lat * 0.9 + lat2 * 0.1, lon * 0.9 + lon2 * 0.1, "s:" + (int) encoder.getSpeed(iter.getFlags()));
                    double speed = edge.get(avSpeedEnc);
                    Color color;
                    if (speed >= 120) {
                        // red
                        color = speedColors[12];
                    } else if (speed >= 100) {
                        color = speedColors[10];
                    } else if (speed >= 80) {
                        color = speedColors[8];
                    } else if (speed >= 60) {
                        color = speedColors[6];
                    } else if (speed >= 50) {
                        color = speedColors[5];
                    } else if (speed >= 40) {
                        color = speedColors[4];
                    } else if (speed >= 30) {
                        color = Color.GRAY;
                    } else {
                        color = Color.LIGHT_GRAY;
                    }

                    g2.setColor(color);
                    boolean fwd = edge.get(accessEnc);
                    boolean bwd = edge.getReverse(accessEnc);
                    float width = speed > 90 ? 1f : 0.8f;
                    PointList pl = edge.fetchWayGeometry(3);
                    for (int i = 1; i < pl.size(); i++) {
                        if (fwd && !bwd) {
                            mg.plotDirectedEdge(g2, pl.getLatitude(i - 1), pl.getLongitude(i - 1), pl.getLatitude(i), pl.getLongitude(i), width);
                        } else {
                            mg.plotEdge(g2, pl.getLatitude(i - 1), pl.getLongitude(i - 1), pl.getLatitude(i), pl.getLongitude(i), width);
                        }
                    }
                }

                index.query(graph.getBounds(), new LocationIndexTree.Visitor() {
                    @Override
                    public boolean isTileInfo() {
                        return true;
                    }

                    @Override
                    public void onTile(BBox bbox, int depth) {
                        int width = Math.max(1, Math.min(4, 4 - depth));
                        g2.setColor(Color.GRAY);
                        mg.plotEdge(g2, bbox.minLat, bbox.minLon, bbox.minLat, bbox.maxLon, width);
                        mg.plotEdge(g2, bbox.minLat, bbox.maxLon, bbox.maxLat, bbox.maxLon, width);
                        mg.plotEdge(g2, bbox.maxLat, bbox.maxLon, bbox.maxLat, bbox.minLon, width);
                        mg.plotEdge(g2, bbox.maxLat, bbox.minLon, bbox.minLat, bbox.minLon, width);
                    }

                    @Override
                    public void onNode(int node) {
                        // mg.plotNode(g2, node, Color.BLUE);
                    }
                });

                g2.setColor(Color.WHITE);
                g2.fillRect(0, 0, 1000, 20);
                for (int i = 4; i < speedColors.length; i++) {
                    g2.setColor(speedColors[i]);
                    g2.drawString("" + (i * 10), i * 30 - 100, 10);
                }

                g2.setColor(Color.BLACK);
            }
        });

        mainPanel.addLayer(pathLayer = new DefaultMapLayer() {
            @Override
            public void paintComponent(final Graphics2D g2) {
                if (fromRes == null || toRes == null)
                    return;

                makeTransparent(g2);
                QueryGraph qGraph = QueryGraph.lookup(routingGraph, fromRes, toRes);
                RoutingAlgorithm algo = algoFactory.createAlgo(qGraph, algoOpts);
                if (algo instanceof DebugAlgo) {
                    ((DebugAlgo) algo).setGraphics2D(g2);
                }

                StopWatch sw = new StopWatch().start();
                logger.info("start searching with " + algo + " from:" + fromRes + " to:" + toRes + " " + weighting);

//                GHPoint qp = fromRes.getQueryPoint();
//                TIntHashSet set = index.findNetworkEntries(qp.lat, qp.lon, 1);
//                TIntIterator nodeIter = set.iterator();
//                DistanceCalc distCalc = new DistancePlaneProjection();
//                System.out.println("set:" + set.size());
//                while (nodeIter.hasNext())
//                {
//                    int nodeId = nodeIter.next();
//                    double lat = graph.getNodeAccess().getLat(nodeId);
//                    double lon = graph.getNodeAccess().getLon(nodeId);
//                    int dist = (int) Math.round(distCalc.calcDist(qp.lat, qp.lon, lat, lon));
//                    mg.plotText(g2, lat, lon, nodeId + ": " + dist);
//                    mg.plotNode(g2, nodeId, Color.red);
//                }
                Color red = Color.red.brighter();
                g2.setColor(red);
                mg.plotNode(g2, qGraph.getNodeAccess(), fromRes.getClosestNode(), red, 10, "");
                mg.plotNode(g2, qGraph.getNodeAccess(), toRes.getClosestNode(), red, 10, "");

                g2.setColor(Color.blue.brighter().brighter());
                path = algo.calcPath(fromRes.getClosestNode(), toRes.getClosestNode());
                sw.stop();

                // if directed edges
                if (!path.isFound()) {
                    logger.warn("path not found! direction not valid?");
                    return;
                }

                logger.info("found path in " + sw.getSeconds() + "s with nodes:"
                        + path.calcNodes().size() + ", millis: " + path.getTime()
                        + ", visited nodes:" + algo.getVisitedNodes());
                g2.setColor(red);
                plotPath(path, g2, 4);
            }
        });

        if (debug) {
            // disable double buffering for debugging drawing - nice! when do we need DebugGraphics then?
            RepaintManager repaintManager = RepaintManager.currentManager(mainPanel);
            repaintManager.setDoubleBufferingEnabled(false);
            mainPanel.setBuffering(false);
        }
    }

    public static void main(String[] strs) throws Exception {
        CmdArgs args = CmdArgs.read(strs);
        GraphHopper hopper = new GraphHopperOSM().init(args).importOrLoad();
        boolean debug = args.getBool("minigraphui.debug", false);
        new MiniGraphUI(hopper, debug).visualize();
    }

    public Color[] generateColors(int n) {
        Color[] cols = new Color[n];
        for (int i = 0; i < n; i++) {
            cols[i] = Color.getHSBColor((float) i / (float) n, 0.85f, 1.0f);
        }
        return cols;
    }

    // for debugging
    private Path calcPath(RoutingAlgorithm algo) {
//        int from = index.findID(50.042, 10.19);
//        int to = index.findID(50.049, 10.23);
//
////        System.out.println("path " + from + "->" + to);
//        return algo.calcPath(from, to);
        // System.out.println(GraphUtility.getNodeInfo(graph, 60139, DefaultEdgeFilter.allEdges(new CarFlagEncoder()).direction(false, true)));
        // System.out.println(((GraphStorage) graph).debug(202947, 10));
//        GraphUtility.printInfo(graph, 106511, 10);
        return algo.calcPath(162810, 35120);
    }

    void plotNodeName(Graphics2D g2, int node) {
        double lat = na.getLatitude(node);
        double lon = na.getLongitude(node);
        mg.plotText(g2, lat, lon, "" + node);
    }

    private Path plotPath(Path tmpPath, Graphics2D g2, int w) {
        if (!tmpPath.isFound()) {
            logger.info("nothing found " + w);
            return tmpPath;
        }

        double prevLat = Double.NaN;
        double prevLon = Double.NaN;
        boolean plotNodes = false;
        IntIndexedContainer nodes = tmpPath.calcNodes();
        if (plotNodes) {
            for (int i = 0; i < nodes.size(); i++) {
                plotNodeName(g2, nodes.get(i));
            }
        }
        PointList list = tmpPath.calcPoints();
        for (int i = 0; i < list.getSize(); i++) {
            double lat = list.getLatitude(i);
            double lon = list.getLongitude(i);
            if (!Double.isNaN(prevLat)) {
                mg.plotEdge(g2, prevLat, prevLon, lat, lon, w);
            } else {
                mg.plot(g2, lat, lon, w);
            }
            prevLat = lat;
            prevLon = lon;
        }
        logger.info("dist:" + tmpPath.getDistance() + ", path points(" + list.getSize() + ")");
        return tmpPath;
    }

    public void visualize() {
        try {
            SwingUtilities.invokeAndWait(new Runnable() {
                @Override
                public void run() {
                    int frameHeight = 800;
                    int frameWidth = 1200;
                    JFrame frame = new JFrame("GraphHopper UI - Small&Ugly ;)");
                    frame.setLayout(new BorderLayout());
                    frame.add(mainPanel, BorderLayout.CENTER);
                    frame.add(infoPanel, BorderLayout.NORTH);

                    infoPanel.setPreferredSize(new Dimension(300, 100));

                    // scale
                    mainPanel.addMouseWheelListener(new MouseWheelListener() {
                        @Override
                        public void mouseWheelMoved(MouseWheelEvent e) {
                            mg.scale(e.getX(), e.getY(), e.getWheelRotation() < 0);
                            repaintRoads();
                        }
                    });

                    // listener to investigate findID behavior
//                    MouseAdapter ml = new MouseAdapter() {
//
//                        @Override public void mouseClicked(MouseEvent e) {
//                            findIDLat = mg.getLat(e.getY());
//                            findIDLon = mg.getLon(e.getX());
//                            findIdLayer.repaint();
//                            mainPanel.repaint();
//                        }
//
//                        @Override public void mouseMoved(MouseEvent e) {
//                            updateLatLon(e);
//                        }
//
//                        @Override public void mousePressed(MouseEvent e) {
//                            updateLatLon(e);
//                        }
//                    };
                    MouseAdapter ml = new MouseAdapter() {
                        // for routing:
                        double fromLat, fromLon;
                        boolean fromDone = false;
                        boolean dragging = false;

                        @Override
                        public void mouseClicked(MouseEvent e) {
                            if (!fromDone) {
                                fromLat = mg.getLat(e.getY());
                                fromLon = mg.getLon(e.getX());
                            } else {
                                double toLat = mg.getLat(e.getY());
                                double toLon = mg.getLon(e.getX());
                                StopWatch sw = new StopWatch().start();
                                logger.info("start searching from " + fromLat + "," + fromLon
                                        + " to " + toLat + "," + toLon);
                                // get from and to node id
                                fromRes = index.findClosest(fromLat, fromLon, EdgeFilter.ALL_EDGES);
                                toRes = index.findClosest(toLat, toLon, EdgeFilter.ALL_EDGES);
                                logger.info("found ids " + fromRes + " -> " + toRes + " in " + sw.stop().getSeconds() + "s");

                                repaintPaths();
                            }

                            fromDone = !fromDone;
                        }

                        @Override
                        public void mouseDragged(MouseEvent e) {
                            dragging = true;
                            fastPaint = true;
                            update(e);
                            updateLatLon(e);
                        }

                        @Override
                        public void mouseReleased(MouseEvent e) {
                            if (dragging) {
                                // update only if mouse release comes from dragging! (at the moment equal to fastPaint)
                                dragging = false;
                                fastPaint = false;
                                update(e);
                            }
                        }

                        public void update(MouseEvent e) {
                            mg.setNewOffset(e.getX() - currentPosX, e.getY() - currentPosY);
                            repaintRoads();
                        }

                        @Override
                        public void mouseMoved(MouseEvent e) {
                            updateLatLon(e);
                        }

                        @Override
                        public void mousePressed(MouseEvent e) {
                            updateLatLon(e);
                        }
                    };
                    mainPanel.addMouseListener(ml);
                    mainPanel.addMouseMotionListener(ml);

                    // just for fun
//                    mainPanel.getInputMap().put(KeyStroke.getKeyStroke("DELETE"), "removedNodes");
//                    mainPanel.getActionMap().put("removedNodes", new AbstractAction() {
//                        @Override public void actionPerformed(ActionEvent e) {
//                            int counter = 0;
//                            for (CoordTrig<Long> coord : quadTreeNodes) {
//                                int ret = quadTree.remove(coord.lat, coord.lon);
//                                if (ret < 1) {
////                                    logger.info("cannot remove " + coord + " " + ret);
////                                    ret = quadTree.remove(coord.getLatitude(), coord.getLongitude());
//                                } else
//                                    counter += ret;
//                            }
//                            logger.info("Removed " + counter + " of " + quadTreeNodes.size() + " nodes");
//                        }
//                    });
                    frame.setDefaultCloseOperation(JFrame.EXIT_ON_CLOSE);
                    frame.setSize(frameWidth + 10, frameHeight + 30);
                    frame.setVisible(true);
                }
            });
        } catch (Exception ex) {
            throw new RuntimeException(ex);
        }
    }

    void updateLatLon(MouseEvent e) {
        latLon = mg.getLat(e.getY()) + "," + mg.getLon(e.getX());
        infoPanel.repaint();
        currentPosX = e.getX();
        currentPosY = e.getY();
    }

    void repaintPaths() {
        pathLayer.repaint();
        mainPanel.repaint();
    }

    void repaintRoads() {
        // avoid threading as there should be no updated to scale or offset while painting 
        // (would to lead to artifacts)
        StopWatch sw = new StopWatch().start();
        pathLayer.repaint();
        roadsLayer.repaint();
        mainPanel.repaint();
        logger.info("roads painting took " + sw.stop().getSeconds() + " sec");
    }
}<|MERGE_RESOLUTION|>--- conflicted
+++ resolved
@@ -145,11 +145,7 @@
             map.put(Parameters.CH.DISABLE, true);
 //            map.put(Parameters.Landmark.DISABLE, true);
             routingGraph = graph;
-<<<<<<< HEAD
-            weighting = hopper.createWeighting(map, encoder);
-=======
-            weighting = hopper.createWeighting(map, encoder, graph, NO_TURN_COST_PROVIDER);
->>>>>>> a9795e01
+            weighting = hopper.createWeighting(map, encoder, NO_TURN_COST_PROVIDER);
             final RoutingAlgorithmFactory tmpFactory = hopper.getAlgorithmFactory(map);
             algoFactory = new RoutingAlgorithmFactory() {
 
