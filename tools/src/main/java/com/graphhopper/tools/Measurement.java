--- conflicted
+++ resolved
@@ -200,17 +200,6 @@
 
             if (runSlow) {
                 printTimeOfRouteQuery(hopper, new QuerySettings("routing", count / 20, isCH, isLM).
-<<<<<<< HEAD
-                        vehicle(vehicleStr).withInstructions());
-                if (encoder.supportsTurnCosts()) {
-                    printTimeOfRouteQuery(hopper, new QuerySettings("routing_edge", count / 20, isCH, isLM).
-                            vehicle(vehicleStr).withInstructions().edgeBased());
-                }
-                printTimeOfRouteQuery(hopper, new QuerySettings("routing_custom", count / 30, isCH, isLM).
-                        profile("custom_car").withInstructions().queryCustomModel(customProfile.getCustomModel()));
-                printTimeOfRouteQuery(hopper, new QuerySettings("routing_block_area", count / 20, isCH, isLM).
-                        vehicle(vehicleStr).withInstructions().blockArea(blockAreaStr));
-=======
                         withInstructions());
                 if (encoder.supportsTurnCosts())
                     printTimeOfRouteQuery(hopper, new QuerySettings("routing_edge", count / 20, isCH, isLM).
@@ -218,7 +207,8 @@
                 if (!blockAreaStr.isEmpty())
                     printTimeOfRouteQuery(hopper, new QuerySettings("routing_block_area", count / 20, isCH, isLM).
                             withInstructions().blockArea(blockAreaStr));
->>>>>>> 8a24e31e
+                printTimeOfRouteQuery(hopper, new QuerySettings("routing_custom", count / 30, isCH, isLM).
+                        profile("custom_car").withInstructions().queryCustomModel(customProfile.getCustomModel()));
             }
 
             if (hopper.getLMPreparationHandler().isEnabled()) {
@@ -226,22 +216,6 @@
                 isLM = true;
                 for (int activeLMCount : Arrays.asList(4, 8, 12, 16)) {
                     printTimeOfRouteQuery(hopper, new QuerySettings("routingLM" + activeLMCount, count / 4, isCH, isLM).
-<<<<<<< HEAD
-                            vehicle(vehicleStr).withInstructions().activeLandmarks(activeLMCount));
-                    if (encoder.supportsTurnCosts()) {
-                        printTimeOfRouteQuery(hopper, new QuerySettings("routingLM" + activeLMCount + "_edge", count / 4, isCH, isLM).
-                                vehicle(vehicleStr).withInstructions().activeLandmarks(activeLMCount).edgeBased());
-                    }
-                }
-
-                final int activeLMCount = 8;
-                printTimeOfRouteQuery(hopper, new QuerySettings("routingLM" + activeLMCount + "_block_area", count / 4, isCH, isLM).
-                        vehicle(vehicleStr).withInstructions().activeLandmarks(activeLMCount).blockArea(blockAreaStr));
-
-                printTimeOfRouteQuery(hopper, new QuerySettings("routingLM" + activeLMCount + "_custom", count / 5, isCH, isLM).
-                        profile(customProfile.getName()).withInstructions().activeLandmarks(activeLMCount));
-                // compareRouting(hopper, vehicleStr, count / 5);
-=======
                             withInstructions().activeLandmarks(activeLMCount));
                     if (encoder.supportsTurnCosts()) {
                         printTimeOfRouteQuery(hopper, new QuerySettings("routingLM" + activeLMCount + "_edge", count / 4, isCH, isLM).
@@ -253,8 +227,9 @@
                 if (!blockAreaStr.isEmpty())
                     printTimeOfRouteQuery(hopper, new QuerySettings("routingLM" + blockAreaActiveLMCount + "_block_area", count / 4, isCH, isLM).
                             withInstructions().activeLandmarks(blockAreaActiveLMCount).blockArea(blockAreaStr));
-                // compareRouting(hopper, count / 5);
->>>>>>> 8a24e31e
+
+                printTimeOfRouteQuery(hopper, new QuerySettings("routingLM8_custom", count / 5, isCH, isLM).
+                        profile(customProfile.getName()).withInstructions().activeLandmarks(8));
             }
 
             if (hopper.getCHPreparationHandler().isEnabled()) {
@@ -268,27 +243,6 @@
                     fillAllowedEdges(lg.getAllEdges(), allowedEdges);
                     printMiscUnitPerfTests(lg, isCH, encoder, count * 100, allowedEdges);
                     printTimeOfRouteQuery(hopper, new QuerySettings("routingCH", count, isCH, isLM).
-<<<<<<< HEAD
-                            vehicle(vehicleStr).withInstructions().sod());
-                    printTimeOfRouteQuery(hopper, new QuerySettings("routingCH_alt", count / 10, isCH, isLM).
-                            vehicle(vehicleStr).withInstructions().sod().alternative());
-                    printTimeOfRouteQuery(hopper, new QuerySettings("routingCH_with_hints", count, isCH, isLM).
-                            vehicle(vehicleStr).withInstructions().sod().withPointHints());
-                    printTimeOfRouteQuery(hopper, new QuerySettings("routingCH_no_sod", count, isCH, isLM).
-                            vehicle(vehicleStr).withInstructions());
-                    printTimeOfRouteQuery(hopper, new QuerySettings("routingCH_no_instr", count, isCH, isLM).
-                            vehicle(vehicleStr).sod());
-                    printTimeOfRouteQuery(hopper, new QuerySettings("routingCH_full", count, isCH, isLM).
-                            vehicle(vehicleStr).withInstructions().withPointHints().sod().simplify());
-                }
-                if (!hopper.getCHPreparationHandler().getEdgeBasedCHProfiles().isEmpty()) {
-                    printTimeOfRouteQuery(hopper, new QuerySettings("routingCH_edge", count, isCH, isLM).
-                            vehicle(vehicleStr).edgeBased().withInstructions());
-                    printTimeOfRouteQuery(hopper, new QuerySettings("routingCH_edge_no_instr", count, isCH, isLM).
-                            vehicle(vehicleStr).edgeBased());
-                    printTimeOfRouteQuery(hopper, new QuerySettings("routingCH_edge_full", count, isCH, isLM).
-                            vehicle(vehicleStr).edgeBased().withInstructions().withPointHints().simplify());
-=======
                             withInstructions().sod());
                     printTimeOfRouteQuery(hopper, new QuerySettings("routingCH_alt", count / 10, isCH, isLM).
                             withInstructions().sod().alternative());
@@ -308,7 +262,6 @@
                             edgeBased());
                     printTimeOfRouteQuery(hopper, new QuerySettings("routingCH_edge_full", count, isCH, isLM).
                             edgeBased().withInstructions().withPointHints().simplify());
->>>>>>> 8a24e31e
                 }
             }
             if (!isEmpty(countryBordersDirectory)) {
@@ -367,30 +320,19 @@
         ghConfig.setCHProfiles(chProfiles);
         List<LMProfileConfig> lmProfiles = new ArrayList<>();
         if (useLM) {
-<<<<<<< HEAD
-            String lmProfile = turnCosts ? "profile_tc" : "profile_no_tc";
-            ghConfig.setLMProfiles(Arrays.asList(new LMProfileConfig(lmProfile), new LMProfileConfig(customProfile.getName())));
-=======
             // as currently we do not allow cross-querying LM with turn costs=true/false we have to add both
             // profiles and this currently leads to two identical LM preparations
             lmProfiles.add(new LMProfileConfig("profile_no_tc"));
             if (turnCosts)
                 lmProfiles.add(new LMProfileConfig("profile_tc"));
->>>>>>> 8a24e31e
         }
         ghConfig.setLMProfiles(lmProfiles);
         return ghConfig;
     }
 
     private static class QuerySettings {
-<<<<<<< HEAD
-        final String prefix;
-        String vehicle;
-        final int count;
-=======
         private final String prefix;
         private final int count;
->>>>>>> 8a24e31e
         final boolean ch, lm;
         int activeLandmarks = -1;
         boolean withInstructions, withPointHints, sod, edgeBased, simplify, alternative;
@@ -402,11 +344,6 @@
             this.count = count;
             this.ch = isCH;
             this.lm = isLM;
-        }
-
-        QuerySettings vehicle(String vehicle) {
-            this.vehicle = vehicle;
-            return this;
         }
 
         QuerySettings withInstructions() {
@@ -720,12 +657,9 @@
         final AtomicLong altCount = new AtomicLong(0);
         final AtomicInteger failedCount = new AtomicInteger(0);
         final DistanceCalc distCalc = new DistanceCalcEarth();
-<<<<<<< HEAD
-=======
 
         final EdgeFilter edgeFilter = DefaultEdgeFilter.allEdges(hopper.getEncodingManager().getEncoder(vehicle));
         final EdgeExplorer edgeExplorer = g.createEdgeExplorer(edgeFilter);
->>>>>>> 8a24e31e
         final AtomicLong visitedNodesSum = new AtomicLong(0);
         final AtomicLong maxVisitedNodes = new AtomicLong(0);
 //        final AtomicLong extractTimeSum = new AtomicLong(0);
@@ -740,21 +674,6 @@
 
             @Override
             public int doCalc(boolean warmup, int run) {
-<<<<<<< HEAD
-                int from = rand.nextInt(maxNode);
-                int to = rand.nextInt(maxNode);
-                double fromLat = na.getLatitude(from);
-                double fromLon = na.getLongitude(from);
-                double toLat = na.getLatitude(to);
-                double toLon = na.getLongitude(to);
-                GHRequest req = new GHRequest(fromLat, fromLon, toLat, toLon);
-                if (querySettings.profile == null)
-                    req.setWeighting(weighting).setVehicle(querySettings.vehicle);
-                else
-                    req.setProfile(querySettings.profile).getHints().putObject(CustomModel.KEY, querySettings.queryCustomModel);
-
-                req.getHints().putObject(CH.DISABLE, !querySettings.ch).
-=======
                 int from = -1, to = -1;
                 double fromLat = 0, fromLon = 0, toLat = 0, toLon = 0;
                 GHRequest req = null;
@@ -783,7 +702,6 @@
 
                 req.getHints().
                         putObject(CH.DISABLE, !querySettings.ch).
->>>>>>> 8a24e31e
                         putObject("stall_on_demand", querySettings.sod).
                         putObject(Landmark.DISABLE, !querySettings.lm).
                         putObject(Landmark.ACTIVE_COUNT, querySettings.activeLandmarks).
@@ -803,8 +721,6 @@
                 }
 
                 if (querySettings.withPointHints) {
-                    if (edgeExplorer == null)
-                        edgeExplorer = g.createEdgeExplorer(DefaultEdgeFilter.allEdges(hopper.getEncodingManager().getEncoder(querySettings.vehicle)));
                     EdgeIterator iter = edgeExplorer.setBaseNode(from);
                     if (!iter.next())
                         throw new IllegalArgumentException("wrong 'from' when adding point hint");
