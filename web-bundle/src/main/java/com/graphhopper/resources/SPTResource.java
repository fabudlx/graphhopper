package com.graphhopper.resources;

import com.graphhopper.GraphHopper;
import com.graphhopper.isochrone.algorithm.Isochrone;
import com.graphhopper.routing.profiles.*;
import com.graphhopper.routing.querygraph.QueryGraph;
import com.graphhopper.routing.util.*;
import com.graphhopper.routing.weighting.BlockAreaWeighting;
import com.graphhopper.routing.weighting.Weighting;
import com.graphhopper.storage.Graph;
import com.graphhopper.storage.GraphEdgeIdFinder;
import com.graphhopper.storage.index.LocationIndex;
import com.graphhopper.storage.index.QueryResult;
import com.graphhopper.util.*;
import com.graphhopper.util.shapes.GHPoint;
import org.slf4j.Logger;
import org.slf4j.LoggerFactory;

import javax.inject.Inject;
import javax.ws.rs.*;
import javax.ws.rs.core.Context;
import javax.ws.rs.core.Response;
import javax.ws.rs.core.StreamingOutput;
import javax.ws.rs.core.UriInfo;
import java.io.BufferedWriter;
import java.io.IOException;
import java.io.OutputStreamWriter;
import java.io.Writer;
import java.util.*;

import static com.graphhopper.routing.weighting.TurnCostProvider.NO_TURN_COST_PROVIDER;

/**
 * This resource provides the entire shortest path tree as response. In a simple CSV format discussed at #1577.
 */
@Path("spt")
public class SPTResource {

    private static final Logger logger = LoggerFactory.getLogger(SPTResource.class);

    private final GraphHopper graphHopper;
    private final EncodingManager encodingManager;

    @Inject
    public SPTResource(GraphHopper graphHopper, EncodingManager encodingManager) {
        this.graphHopper = graphHopper;
        this.encodingManager = encodingManager;
    }

    @GET
    @Produces("text/csv")
    public Response doGet(
            @Context UriInfo uriInfo,
            @QueryParam("vehicle") @DefaultValue("car") String vehicle,
            @QueryParam("reverse_flow") @DefaultValue("false") boolean reverseFlow,
            @QueryParam("point") GHPoint point,
            @QueryParam("columns") String columnsParam,
            @QueryParam("time_limit") @DefaultValue("600") long timeLimitInSeconds,
            @QueryParam("distance_limit") @DefaultValue("-1") double distanceInMeter) {

        if (point == null)
            throw new IllegalArgumentException("point parameter cannot be null");

        StopWatch sw = new StopWatch().start();

        if (!encodingManager.hasEncoder(vehicle))
            throw new IllegalArgumentException("vehicle not supported:" + vehicle);

        FlagEncoder encoder = encodingManager.getEncoder(vehicle);
        EdgeFilter edgeFilter = DefaultEdgeFilter.allEdges(encoder);
        LocationIndex locationIndex = graphHopper.getLocationIndex();
        QueryResult qr = locationIndex.findClosest(point.lat, point.lon, edgeFilter);
        if (!qr.isValid())
            throw new IllegalArgumentException("Point not found:" + point);

        Graph graph = graphHopper.getGraphHopperStorage();
        QueryGraph queryGraph = QueryGraph.lookup(graph, qr);
        HintsMap hintsMap = new HintsMap();
        RouteResource.initHints(hintsMap, uriInfo.getQueryParameters());

        // todo: /spt with turn costs ?
<<<<<<< HEAD
        Weighting weighting = graphHopper.createWeighting(hintsMap, encoder, NO_TURN_COST_PROVIDER, null);
=======
        Weighting weighting = graphHopper.createWeighting(hintsMap, encoder, NO_TURN_COST_PROVIDER);
        if (hintsMap.has(Parameters.Routing.BLOCK_AREA))
            weighting = new BlockAreaWeighting(weighting, GraphEdgeIdFinder.createBlockArea(graph, locationIndex,
                    Collections.singletonList(point), hintsMap, DefaultEdgeFilter.allEdges(encoder)));

>>>>>>> 3a163c15
        Isochrone isochrone = new Isochrone(queryGraph, weighting, reverseFlow);

        if (distanceInMeter > 0) {
            isochrone.setDistanceLimit(distanceInMeter);
        } else {
            isochrone.setTimeLimit(timeLimitInSeconds);
        }

        final String COL_SEP = ",", LINE_SEP = "\n";
        List<String> columns;
        if (!Helper.isEmpty(columnsParam))
            columns = Arrays.asList(columnsParam.split(","));
        else
            columns = Arrays.asList("longitude", "latitude", "time", "distance");

        if (columns.isEmpty())
            throw new IllegalArgumentException("Either omit the columns parameter or specify the columns via comma separated values");

        Map<String, EncodedValue> pathDetails = new HashMap<>();
        for (String col : columns) {
            if (encodingManager.hasEncodedValue(col))
                pathDetails.put(col, encodingManager.getEncodedValue(col, EncodedValue.class));
        }

        StreamingOutput out = output -> {
            try (Writer writer = new BufferedWriter(new OutputStreamWriter(output, Helper.UTF_CS))) {
                StringBuilder sb = new StringBuilder();
                for (String col : columns) {
                    if (sb.length() > 0)
                        sb.append(COL_SEP);
                    sb.append(col);
                }
                sb.append(LINE_SEP);
                writer.write(sb.toString());
                isochrone.search(qr.getClosestNode(), label -> {
                    sb.setLength(0);
                    for (int colIndex = 0; colIndex < columns.size(); colIndex++) {
                        String col = columns.get(colIndex);
                        if (colIndex > 0)
                            sb.append(COL_SEP);

                        switch (col) {
                            case "node_id":
                                sb.append(label.nodeId);
                                continue;
                            case "prev_node_id":
                                sb.append(label.prevNodeId);
                                continue;
                            case "edge_id":
                                sb.append(label.edgeId);
                                continue;
                            case "prev_edge_id":
                                sb.append(label.prevEdgeId);
                                continue;
                            case "distance":
                                sb.append(label.distance);
                                continue;
                            case "prev_distance":
                                sb.append(label.prevCoordinate == null ? 0 : label.prevDistance);
                                continue;
                            case "time":
                                sb.append(label.timeMillis);
                                continue;
                            case "prev_time":
                                sb.append(label.prevCoordinate == null ? 0 : label.prevTimeMillis);
                                continue;
                            case "longitude":
                                sb.append(label.coordinate.lon);
                                continue;
                            case "prev_longitude":
                                sb.append(label.prevCoordinate == null ? null : label.prevCoordinate.lon);
                                continue;
                            case "latitude":
                                sb.append(label.coordinate.lat);
                                continue;
                            case "prev_latitude":
                                sb.append(label.prevCoordinate == null ? null : label.prevCoordinate.lat);
                                continue;
                        }

                        if (!EdgeIterator.Edge.isValid(label.edgeId))
                            continue;

                        EdgeIteratorState edge = queryGraph.getEdgeIteratorState(label.edgeId, label.nodeId);
                        if (edge == null)
                            continue;

                        if (col.equals(Parameters.Details.STREET_NAME)) {
                            sb.append(edge.getName().replaceAll(",", ""));
                            continue;
                        }

                        EncodedValue ev = pathDetails.get(col);
                        if (ev instanceof DecimalEncodedValue) {
                            DecimalEncodedValue dev = (DecimalEncodedValue) ev;
                            sb.append(reverseFlow ? edge.getReverse(dev) : edge.get(dev));
                        } else if (ev instanceof EnumEncodedValue) {
                            EnumEncodedValue eev = (EnumEncodedValue) ev;
                            sb.append(reverseFlow ? edge.getReverse(eev) : edge.get(eev));
                        } else if (ev instanceof BooleanEncodedValue) {
                            BooleanEncodedValue eev = (BooleanEncodedValue) ev;
                            sb.append(reverseFlow ? edge.getReverse(eev) : edge.get(eev));
                        } else if (ev instanceof IntEncodedValue) {
                            IntEncodedValue eev = (IntEncodedValue) ev;
                            sb.append(reverseFlow ? edge.getReverse(eev) : edge.get(eev));
                        } else {
                            throw new IllegalArgumentException("Unknown property " + col);
                        }
                    }
                    sb.append(LINE_SEP);
                    try {
                        writer.write(sb.toString());
                    } catch (IOException ex) {
                        throw new RuntimeException(ex);
                    }
                });

                logger.info("took: " + sw.stop().getSeconds() + ", visited nodes:" + isochrone.getVisitedNodes() + ", " + uriInfo.getQueryParameters());
            } catch (IOException e) {
                throw new RuntimeException(e);
            }
        };
        // took header does not make sense as we stream
        return Response.ok(out).build();
    }
}<|MERGE_RESOLUTION|>--- conflicted
+++ resolved
@@ -79,15 +79,12 @@
         RouteResource.initHints(hintsMap, uriInfo.getQueryParameters());
 
         // todo: /spt with turn costs ?
-<<<<<<< HEAD
+        // TODO NOW: /spt with CustomModel
         Weighting weighting = graphHopper.createWeighting(hintsMap, encoder, NO_TURN_COST_PROVIDER, null);
-=======
-        Weighting weighting = graphHopper.createWeighting(hintsMap, encoder, NO_TURN_COST_PROVIDER);
         if (hintsMap.has(Parameters.Routing.BLOCK_AREA))
             weighting = new BlockAreaWeighting(weighting, GraphEdgeIdFinder.createBlockArea(graph, locationIndex,
                     Collections.singletonList(point), hintsMap, DefaultEdgeFilter.allEdges(encoder)));
 
->>>>>>> 3a163c15
         Isochrone isochrone = new Isochrone(queryGraph, weighting, reverseFlow);
 
         if (distanceInMeter > 0) {
