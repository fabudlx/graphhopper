--- conflicted
+++ resolved
@@ -1,9 +1,6 @@
 1.0
-<<<<<<< HEAD
-    removed GenericWeighting and DataFlagEncoder as a normal CarFlagEncoder does the job too. Or use the new CustomWeighting.
-=======
     GraphHopper.init(CmdArgs)->GraphHopper.init(GraphHopperConfig), see #1879
->>>>>>> eb6e1d10
+    removed GenericWeighting and DataFlagEncoder as a normal CarFlagEncoder does the job too. Or use the new CustomWeighting see #1841
     revert compression of landmark preparation data, see #1749 and #1376
     add required EncodedValues like road_class to EncodingManager if not added from user
     removed PathNative,PathBidirRef,Path4CH,EdgeBasedPathCH and moved path extraction code out of Path class, added PathExtractor,BidirPathExtractor(+subclasses for CH) instead, #1730
