--- conflicted
+++ resolved
@@ -102,11 +102,7 @@
     @Before
     public void init() {
         dir = new RAMDirectory();
-<<<<<<< HEAD
-        encoder = new CarFlagEncoder(true, 5, 5, 1);
-=======
-        encoder = new MotorcycleFlagEncoder(5, 5, 1, true);
->>>>>>> a32d9c37
+        encoder = new CarFlagEncoder(true, 5, 5, 1, true);
         EncodingManager encodingManager = EncodingManager.create(encoder);
         graph = new GraphBuilder(encodingManager)
                 .setCHProfileStrings("car|fastest|node", "car|fastest|edge")
