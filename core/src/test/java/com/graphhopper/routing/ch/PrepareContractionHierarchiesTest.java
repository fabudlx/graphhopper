/*
 *  Licensed to GraphHopper GmbH under one or more contributor
 *  license agreements. See the NOTICE file distributed with this work for
 *  additional information regarding copyright ownership.
 *
 *  GraphHopper GmbH licenses this file to you under the Apache License,
 *  Version 2.0 (the "License"); you may not use this file except in
 *  compliance with the License. You may obtain a copy of the License at
 *
 *       http://www.apache.org/licenses/LICENSE-2.0
 *
 *  Unless required by applicable law or agreed to in writing, software
 *  distributed under the License is distributed on an "AS IS" BASIS,
 *  WITHOUT WARRANTIES OR CONDITIONS OF ANY KIND, either express or implied.
 *  See the License for the specific language governing permissions and
 *  limitations under the License.
 */
package com.graphhopper.routing.ch;

import com.carrotsearch.hppc.IntArrayList;
import com.carrotsearch.hppc.IntHashSet;
import com.carrotsearch.hppc.IntIndexedContainer;
<<<<<<< HEAD
import com.carrotsearch.hppc.predicates.IntPredicate;
import com.graphhopper.routing.*;
=======
import com.graphhopper.routing.AlgorithmOptions;
import com.graphhopper.routing.Dijkstra;
import com.graphhopper.routing.Path;
import com.graphhopper.routing.RoutingAlgorithm;
import com.graphhopper.routing.querygraph.QueryGraph;
>>>>>>> c42279e4
import com.graphhopper.routing.util.*;
import com.graphhopper.routing.weighting.FastestWeighting;
import com.graphhopper.routing.weighting.ShortestWeighting;
import com.graphhopper.routing.weighting.Weighting;
import com.graphhopper.storage.*;
import com.graphhopper.storage.index.QueryResult;
import com.graphhopper.util.*;
import org.junit.Before;
import org.junit.Test;

import java.util.*;

import static com.graphhopper.util.GHUtility.updateDistancesFor;
import static com.graphhopper.util.Parameters.Algorithms.DIJKSTRA_BI;
import static org.junit.Assert.*;

/**
 * @author Peter Karich
 */
public class PrepareContractionHierarchiesTest {
    private final CarFlagEncoder carEncoder = new CarFlagEncoder("speed_two_directions=true");
    private final EncodingManager encodingManager = EncodingManager.create(carEncoder);
    private final Weighting weighting = new ShortestWeighting(carEncoder);
    private final CHProfile chProfile = CHProfile.nodeBased(weighting);
    private final TraversalMode tMode = TraversalMode.NODE_BASED;
    private Directory dir;

    // 0-1-.....-9-10
    // |         ^   \
    // |         |    |
    // 17-16-...-11<-/
    public static void initDirected2(Graph g) {
        g.edge(0, 1, 1, true);
        g.edge(1, 2, 1, true);
        g.edge(2, 3, 1, true);
        g.edge(3, 4, 1, true);
        g.edge(4, 5, 1, true);
        g.edge(5, 6, 1, true);
        g.edge(6, 7, 1, true);
        g.edge(7, 8, 1, true);
        g.edge(8, 9, 1, true);
        g.edge(9, 10, 1, true);
        g.edge(10, 11, 1, false);
        g.edge(11, 12, 1, true);
        g.edge(11, 9, 3, false);
        g.edge(12, 13, 1, true);
        g.edge(13, 14, 1, true);
        g.edge(14, 15, 1, true);
        g.edge(15, 16, 1, true);
        g.edge(16, 17, 1, true);
        g.edge(17, 0, 1, true);
    }

    //       8
    //       |
    //    6->0->1->3->7
    //    |        |
    //    |        v
    //10<-2---4<---5
    //    9
    public static void initDirected1(Graph g) {
        g.edge(0, 8, 1, true);
        g.edge(0, 1, 1, false);
        g.edge(1, 3, 1, false);
        g.edge(3, 7, 1, false);
        g.edge(3, 5, 1, false);
        g.edge(5, 4, 1, false);
        g.edge(4, 2, 1, true);
        g.edge(2, 9, 1, false);
        g.edge(2, 10, 1, false);
        g.edge(2, 6, 1, true);
        g.edge(6, 0, 1, false);
    }

    // prepare-routing.svg
    public static Graph initShortcutsGraph(Graph g) {
        g.edge(0, 1, 1, true);
        g.edge(0, 2, 1, true);
        g.edge(1, 2, 1, true);
        g.edge(2, 3, 1.5, true);
        g.edge(1, 4, 1, true);
        g.edge(2, 9, 1, true);
        g.edge(9, 3, 1, true);
        g.edge(10, 3, 1, true);
        g.edge(4, 5, 1, true);
        g.edge(5, 6, 1, true);
        g.edge(6, 7, 1, true);
        g.edge(7, 8, 1, true);
        g.edge(8, 9, 1, true);
        g.edge(4, 11, 1, true);
        g.edge(9, 14, 1, true);
        g.edge(10, 14, 1, true);
        g.edge(11, 12, 1, true);
        g.edge(12, 15, 1, true);
        g.edge(12, 13, 1, true);
        g.edge(13, 16, 1, true);
        g.edge(15, 16, 2, true);
        g.edge(14, 16, 1, true);
        return g;
    }

    GraphHopperStorage createGHStorage() {
        return createGHStorage(chProfile);
    }

    GraphHopperStorage createGHStorage(CHProfile p) {
        return new GraphBuilder(encodingManager).setCHProfiles(p).create();
    }

    GraphHopperStorage createExampleGraph() {
        GraphHopperStorage g = createGHStorage();

        //5-1-----2
        //   \ __/|
        //    0   |
        //   /    |
        //  4-----3
        //
        g.edge(0, 1, 1, true);
        g.edge(0, 2, 1, true);
        g.edge(0, 4, 3, true);
        g.edge(1, 2, 3, true);
        g.edge(2, 3, 1, true);
        g.edge(4, 3, 2, true);
        g.edge(5, 1, 2, true);
        return g;
    }

    @Before
    public void setUp() {
        dir = new GHDirectory("", DAType.RAM_INT);
    }

    @Test
    public void testReturnsCorrectWeighting() {
        GraphHopperStorage g = createGHStorage();
        PrepareContractionHierarchies prepare = createPrepareContractionHierarchies(g);
        prepare.doWork();
        assertSame(weighting, prepare.getWeighting());
    }

    @Test
    public void testAddShortcuts() {
        GraphHopperStorage g = createExampleGraph();
        CHGraph lg = g.getCHGraph();
        int old = lg.getEdges();
        PrepareContractionHierarchies prepare = createPrepareContractionHierarchies(g);
        prepare.doWork();
        assertEquals(old + 2, lg.getEdges());
    }

    @Test
    public void testMoreComplexGraph() {
        GraphHopperStorage g = createGHStorage();
        initShortcutsGraph(g);
        int oldCount = g.getAllEdges().length();
        PrepareContractionHierarchies prepare = createPrepareContractionHierarchies(g);
        prepare.doWork();
        CHGraph lg = g.getCHGraph();
        assertEquals(oldCount, g.getEdges());
        assertEquals(oldCount + 7, lg.getEdges());
    }

    @Test
    public void testDirectedGraph() {
        GraphHopperStorage g = createGHStorage();
        g.edge(5, 4, 3, false);
        g.edge(4, 5, 10, false);
        g.edge(2, 4, 1, false);
        g.edge(5, 2, 1, false);
        g.edge(3, 5, 1, false);
        g.edge(4, 3, 1, false);
        g.freeze();
        CHGraph lg = g.getCHGraph();
        int oldCount = GHUtility.count(lg.getAllEdges());
        assertEquals(6, oldCount);
        PrepareContractionHierarchies prepare = createPrepareContractionHierarchies(g);
        prepare.doWork();
        assertEquals(2, prepare.getShortcuts());
        assertEquals(oldCount + 2, GHUtility.count(lg.getAllEdges()));
        RoutingAlgorithm algo = prepare.createAlgo(lg, new AlgorithmOptions(DIJKSTRA_BI, weighting, tMode));
        Path p = algo.calcPath(4, 2);
        assertEquals(3, p.getDistance(), 1e-6);
        assertEquals(IntArrayList.from(4, 3, 5, 2), p.calcNodes());
    }

    @Test
    public void testDirectedGraph2() {
        GraphHopperStorage g = createGHStorage();
        initDirected2(g);
        int oldCount = GHUtility.count(g.getAllEdges());
        assertEquals(19, oldCount);
        PrepareContractionHierarchies prepare = createPrepareContractionHierarchies(g);
        prepare.doWork();
        CHGraph lg = g.getCHGraph();
        // PrepareTowerNodesShortcutsTest.printEdges(g);
        assertEquals(oldCount, g.getAllEdges().length());
        assertEquals(oldCount, GHUtility.count(g.getAllEdges()));

        long numShortcuts = 9;
        assertEquals(numShortcuts, prepare.getShortcuts());
        assertEquals(oldCount + numShortcuts, lg.getEdges());
        assertEquals(oldCount + numShortcuts, GHUtility.count(lg.getAllEdges()));
        RoutingAlgorithm algo = prepare.createAlgo(lg, new AlgorithmOptions(DIJKSTRA_BI, weighting, tMode));
        Path p = algo.calcPath(0, 10);
        assertEquals(10, p.getDistance(), 1e-6);
        assertEquals(IntArrayList.from(0, 1, 2, 3, 4, 5, 6, 7, 8, 9, 10), p.calcNodes());
    }

    void initRoundaboutGraph(Graph g) {
        //              roundabout:
        //16-0-9-10--11   12<-13
        //    \       \  /      \
        //    17       \|        7-8-..
        // -15-1--2--3--4       /     /
        //     /         \-5->6/     /
        //  -14            \________/

        g.edge(16, 0, 1, true);
        g.edge(0, 9, 1, true);
        g.edge(0, 17, 1, true);
        g.edge(9, 10, 1, true);
        g.edge(10, 11, 1, true);
        g.edge(11, 28, 1, true);
        g.edge(28, 29, 1, true);
        g.edge(29, 30, 1, true);
        g.edge(30, 31, 1, true);
        g.edge(31, 4, 1, true);

        g.edge(17, 1, 1, true);
        g.edge(15, 1, 1, true);
        g.edge(14, 1, 1, true);
        g.edge(14, 18, 1, true);
        g.edge(18, 19, 1, true);
        g.edge(19, 20, 1, true);
        g.edge(20, 15, 1, true);
        g.edge(19, 21, 1, true);
        g.edge(21, 16, 1, true);
        g.edge(1, 2, 1, true);
        g.edge(2, 3, 1, true);
        g.edge(3, 4, 1, true);

        g.edge(4, 5, 1, false);
        g.edge(5, 6, 1, false);
        g.edge(6, 7, 1, false);
        g.edge(7, 13, 1, false);
        g.edge(13, 12, 1, false);
        g.edge(12, 4, 1, false);

        g.edge(7, 8, 1, true);
        g.edge(8, 22, 1, true);
        g.edge(22, 23, 1, true);
        g.edge(23, 24, 1, true);
        g.edge(24, 25, 1, true);
        g.edge(25, 27, 1, true);
        g.edge(27, 5, 1, true);
        g.edge(25, 26, 1, false);
        g.edge(26, 25, 1, false);
    }

    @Test
    public void testRoundaboutUnpacking() {
        GraphHopperStorage g = createGHStorage();
        initRoundaboutGraph(g);
        int oldCount = g.getAllEdges().length();
        PrepareContractionHierarchies prepare = createPrepareContractionHierarchies(g);
        prepare.doWork();
        CHGraph lg = g.getCHGraph();
        assertEquals(oldCount, g.getEdges());
        assertEquals(oldCount + 23, lg.getEdges());
        RoutingAlgorithm algo = prepare.createAlgo(lg, new AlgorithmOptions(DIJKSTRA_BI, weighting, tMode));
        Path p = algo.calcPath(4, 7);
        assertEquals(IntArrayList.from(4, 5, 6, 7), p.calcNodes());
    }

<<<<<<< HEAD
    @Test
    public void testCustomizableCore() {
        GraphHopperStorage g = createGHStorage();
        CHGraph lg = g.getCHGraph();
        //              roundabout:
        //16-0-9-10--11   12<-13
        //    \       \  /      \
        //    17       \|        7-8-..
        // -15-1--2--3--4       /     /
        //     /         \-5->6/     /
        //  -14            \________/

        g.edge(16, 0, 1, true);
        EdgeIteratorState edge0_9 = g.edge(0, 9, 1, true);
        g.edge(0, 17, 1, true);
        g.edge(9, 10, 1, true);
        g.edge(10, 11, 1, true);
        g.edge(11, 28, 1, true);
        g.edge(28, 29, 1, true);
        g.edge(29, 30, 1, true);
        g.edge(30, 31, 1, true);
        g.edge(31, 4, 1, true);

        g.edge(17, 1, 1, true);
        g.edge(15, 1, 1, true);
        g.edge(14, 1, 1, true);
        g.edge(14, 18, 1, true);
        g.edge(18, 19, 1, true);
        g.edge(19, 20, 1, true);
        g.edge(20, 15, 1, true);
        g.edge(19, 21, 1, true);
        g.edge(21, 16, 1, true);
        g.edge(1, 2, 1, true);
        EdgeIteratorState edge2_3 = g.edge(2, 3, 1, true);
        g.edge(3, 4, 1, true);

        g.edge(4, 5, 1, false);
        g.edge(5, 6, 1, false);
        g.edge(6, 7, 1, false);
        g.edge(7, 13, 1, false);
        g.edge(13, 12, 1, false);
        g.edge(12, 4, 1, false);

        g.edge(7, 8, 1, true);
        g.edge(8, 22, 1, true);
        g.edge(22, 23, 1, true);
        g.edge(23, 24, 1, true);
        g.edge(24, 25, 1, true);
        g.edge(25, 27, 1, true);
        g.edge(27, 5, 1, true);
        g.edge(25, 26, 1, false);
        g.edge(26, 25, 1, false);

        // So we want edge 2->3 to be customizable.
        // For that to work, we have to do two independent things when we create the contraction hierarchies:
        PrepareContractionHierarchies prepare = createPrepareContractionHierarchies(g, lg);
        // a) mark the incident nodes as 'core', meaning they are never contracted,
        //    meaning that those edges are never part of shortcuts, so our customization
        //    can't remain unnoticed.
        final IntHashSet blockedNodes = new IntHashSet();
        blockedNodes.add(2);
        blockedNodes.add(3);
        prepare.useNodeFilter(new IntPredicate() {
            @Override
            public boolean apply(int node) {
                return !blockedNodes.contains(node);
            }
        });
        // b) give the edge a high weight in the witness search, so that it doesn't lie on any witness paths,
        //    so that we don't prevent any shortcuts from being created
        //    that become necessary only when our edge is customized.
        //    The highest weight we want to customize the edge with
        //    should work.
        prepare.useWeightingForNodeBasedWitnessSearch(new Weighting() {
            @Override
            public double getMinWeight(double distance) {
                return weighting.getMinWeight(distance);
            }

            @Override
            public double calcWeight(EdgeIteratorState edgeState, boolean reverse, int prevOrNextEdgeId) {
                if (blockedNodes.contains(edgeState.getBaseNode()) && blockedNodes.contains(edgeState.getAdjNode())) {
                    return 1000 * weighting.calcWeight(edgeState, reverse, prevOrNextEdgeId);
                }
                return weighting.calcWeight(edgeState, reverse, prevOrNextEdgeId);
            }

            @Override
            public long calcMillis(EdgeIteratorState edgeState, boolean reverse, int prevOrNextEdgeId) {
                return weighting.calcMillis(edgeState, reverse, prevOrNextEdgeId);
            }

            @Override
            public FlagEncoder getFlagEncoder() {
                return weighting.getFlagEncoder();
            }

            @Override
            public String getName() {
                return weighting.getName();
            }

            @Override
            public boolean matches(HintsMap map) {
                return weighting.matches(map);
            }
        });
        prepare.doWork();

        // Shortest path for the uncustomized edge.
        // This will already fail if the "core" doesn't work, since with the modified witness search weight,
        // it's equivalent to having a customizable edge and making it faster.
        Path pathBefore = new RoutingAlgorithmFactorySimple().createAlgo(g, new AlgorithmOptions(DIJKSTRA_BI, weighting, tMode)).calcPath(1, 4);
        Path pathBeforeCH = prepare.createAlgo(lg, new AlgorithmOptions(DIJKSTRA_BI, weighting, tMode)).calcPath(1, 4);
        assertEquals(IntArrayList.from(1, 2, 3, 4), pathBefore.calcNodes());
        assertEquals(IntArrayList.from(1, 2, 3, 4), pathBeforeCH.calcNodes());

        // Hackily customize our edge by making it 1000 times longer.
        edge2_3.setDistance(1000.0);

        Path pathAfter = new RoutingAlgorithmFactorySimple().createAlgo(g, new AlgorithmOptions(DIJKSTRA_BI, weighting, tMode)).calcPath(1, 4);
        Path pathAfterCH = prepare.createAlgo(lg, new AlgorithmOptions(DIJKSTRA_BI, weighting, tMode)).calcPath(1, 4);
        assertEquals(IntArrayList.from(1, 17, 0, 9, 10, 11, 28, 29, 30, 31, 4), pathAfter.calcNodes());
        assertEquals(IntArrayList.from(1, 17, 0, 9, 10, 11, 28, 29, 30, 31, 4), pathAfterCH.calcNodes());
    }


    void initUnpackingGraph(GraphHopperStorage ghStorage, CHGraph g, Weighting w) {
=======
    private void initUnpackingGraph(GraphHopperStorage g, CHGraph lg, Weighting w) {
>>>>>>> c42279e4
        final IntsRef edgeFlags = encodingManager.createEdgeFlags();
        carEncoder.getAccessEnc().setBool(false, edgeFlags, true);
        carEncoder.getAccessEnc().setBool(true, edgeFlags, false);
        carEncoder.getAverageSpeedEnc().setDecimal(false, edgeFlags, 30.0);
        double dist = 1;
        g.edge(10, 0).setDistance(dist).setFlags(edgeFlags);
        EdgeIteratorState edgeState01 = g.edge(0, 1);
        edgeState01.setDistance(dist).setFlags(edgeFlags);
        EdgeIteratorState edgeState12 = g.edge(1, 2).setDistance(dist).setFlags(edgeFlags);
        EdgeIteratorState edgeState23 = g.edge(2, 3).setDistance(dist).setFlags(edgeFlags);
        EdgeIteratorState edgeState34 = g.edge(3, 4).setDistance(dist).setFlags(edgeFlags);
        EdgeIteratorState edgeState45 = g.edge(4, 5).setDistance(dist).setFlags(edgeFlags);
        EdgeIteratorState edgeState56 = g.edge(5, 6).setDistance(dist).setFlags(edgeFlags);
        int oneDirFlags = PrepareEncoder.getScFwdDir();

        int tmpEdgeId = edgeState01.getEdge();
        g.freeze();
        int x = EdgeIterator.NO_EDGE;
        double weight = w.calcWeight(edgeState01, false, x) + w.calcWeight(edgeState12, false, x);
        int sc0_2 = lg.shortcut(0, 2, oneDirFlags, w.calcWeight(edgeState01, false, x) + w.calcWeight(edgeState12, false, x), tmpEdgeId, edgeState12.getEdge());

        tmpEdgeId = sc0_2;
        weight += w.calcWeight(edgeState23, false, x);
        int sc0_3 = lg.shortcut(0, 3, oneDirFlags, weight, tmpEdgeId, edgeState23.getEdge());

        tmpEdgeId = sc0_3;
        weight += w.calcWeight(edgeState34, false, x);
        int sc0_4 = lg.shortcut(0, 4, oneDirFlags, weight, tmpEdgeId, edgeState34.getEdge());

        tmpEdgeId = sc0_4;
        weight += w.calcWeight(edgeState45, false, x);
        int sc0_5 = lg.shortcut(0, 5, oneDirFlags, weight, tmpEdgeId, edgeState45.getEdge());

        tmpEdgeId = sc0_5;
        weight += w.calcWeight(edgeState56, false, x);
        int sc0_6 = lg.shortcut(0, 6, oneDirFlags, weight, tmpEdgeId, edgeState56.getEdge());

        lg.setLevel(0, 10);
        lg.setLevel(6, 9);
        lg.setLevel(5, 8);
        lg.setLevel(4, 7);
        lg.setLevel(3, 6);
        lg.setLevel(2, 5);
        lg.setLevel(1, 4);
        lg.setLevel(10, 3);
    }

    @Test
    public void testUnpackingOrder() {
        GraphHopperStorage g = createGHStorage();
        CHGraph lg = g.getCHGraph();
        initUnpackingGraph(g, lg, weighting);
        PrepareContractionHierarchies prepare = createPrepareContractionHierarchies(g);
        // do not call prepare.doWork() here
        RoutingAlgorithm algo = prepare.createAlgo(lg, new AlgorithmOptions(DIJKSTRA_BI, weighting, tMode));
        Path p = algo.calcPath(10, 6);
        assertEquals(7, p.getDistance(), 1e-5);
        assertEquals(IntArrayList.from(10, 0, 1, 2, 3, 4, 5, 6), p.calcNodes());
    }

    @Test
    public void testUnpackingOrder_Fastest() {
        GraphHopperStorage g = createGHStorage();
        CHGraph lg = g.getCHGraph();
        Weighting w = new FastestWeighting(carEncoder);
        initUnpackingGraph(g, lg, w);

        PrepareContractionHierarchies prepare = createPrepareContractionHierarchies(g);
        // do not call prepare.doWork() here
        RoutingAlgorithm algo = prepare.createAlgo(lg, new AlgorithmOptions(DIJKSTRA_BI, weighting, tMode));
        Path p = algo.calcPath(10, 6);
        assertEquals(7, p.getDistance(), 1e-1);
        assertEquals(IntArrayList.from(10, 0, 1, 2, 3, 4, 5, 6), p.calcNodes());
    }

    @Test
    public void testDisconnects() {
        final GraphHopperStorage g = createGHStorage();
        //            4
        //            v
        //            0
        //            v
        //  8 -> 3 -> 6 -> 1 -> 5
        //            v
        //            2
        //            v
        //            7
        g.edge(8, 3, 1, false);
        g.edge(3, 6, 1, false);
        g.edge(6, 1, 1, false);
        g.edge(1, 5, 1, false);
        g.edge(4, 0, 1, false);
        g.edge(0, 6, 1, false);
        g.edge(6, 2, 1, false);
        g.edge(2, 7, 1, false);
        g.freeze();

        PrepareContractionHierarchies prepare = createPrepareContractionHierarchies(g)
                .useFixedNodeOrdering(new NodeOrderingProvider() {
                    @Override
                    public int getNodeIdForLevel(int level) {
                        return level;
                    }

                    @Override
                    public int getNumNodes() {
                        return g.getNodes();
                    }
                });
        prepare.doWork();
        CHGraph lg = g.getCHGraph();
        CHEdgeExplorer explorer = lg.createEdgeExplorer();
        // shortcuts (and edges) leading to or coming from lower level nodes should be disconnected
        // so far we are only disconnecting shortcuts however, see comments in CHGraphImpl.
        assertEquals(buildSet(7, 8, 0, 1, 2, 3), GHUtility.getNeighbors(explorer.setBaseNode(6)));
        assertEquals(buildSet(6, 0), GHUtility.getNeighbors(explorer.setBaseNode(4)));
        assertEquals(buildSet(6, 1), GHUtility.getNeighbors(explorer.setBaseNode(5)));
        assertEquals(buildSet(8, 2), GHUtility.getNeighbors(explorer.setBaseNode(7)));
        assertEquals(buildSet(3), GHUtility.getNeighbors(explorer.setBaseNode(8)));
    }

    private Set<Integer> buildSet(Integer... values) {
        return new HashSet<>(Arrays.asList(values));
    }

    @Test
    public void testStallOnDemandViaVirtuaNode_issue1574() {
        // this test reproduces the issue that appeared in issue1574
        // the problem is very intricate and a combination of all these things:
        // * contraction hierarchies
        // * stall-on-demand (without sod there is no problem, at least in this test)
        // * shortcuts weight rounding
        // * via nodes/virtual edges and the associated weight precision (without virtual nodes between source and target
        //   there is no problem, but this can happen for via routes
        // * the fact that the LevelEdgeFilter always accepts virtual nodes
        // here we wil construct a special case where a connection is not found without the fix in #1574.

        // use fastest weighting in this test to be able to fine-tune some weights via the speed (see below)
        Weighting fastestWeighting = new FastestWeighting(carEncoder);
        CHProfile chProfile = CHProfile.nodeBased(fastestWeighting);
        final GraphHopperStorage g = createGHStorage(chProfile);
        // the following graph reproduces the issue. note that we will use the node ids as ch levels, so there will
        // be a shortcut 3->2 visible at node 2 and another one 3->4 visible at node 3.
        // we will fine-tune the edge-speeds such that without the fix node 4 will be stalled and node 5 will not get
        // discovered. consequently, no path will be found, because only the forward search runs (from 0 to 7 the
        // shortest path is strictly upward). node 4 is only stalled when node 2 gets stalled before, which in turn will
        // happen due to the the virtual node between 3 and 1.
        //
        // start 0 - 3 - x - 1 - 2
        //             \         |
        //               sc ---- 4 - 5 - 6 - 7 finish
        g.edge(0, 3, 1, true);
        EdgeIteratorState edge31 = g.edge(3, 1, 1, true);
        g.edge(1, 2, 1, true);
        EdgeIteratorState edge24 = g.edge(2, 4, 1, true);
        g.edge(4, 5, 1, true);
        g.edge(5, 6, 1, true);
        g.edge(6, 7, 1, true);
        updateDistancesFor(g, 0, 0.001, 0.0000);
        updateDistancesFor(g, 3, 0.001, 0.0001);
        updateDistancesFor(g, 1, 0.001, 0.0002);
        updateDistancesFor(g, 2, 0.001, 0.0003);
        updateDistancesFor(g, 4, 0.000, 0.0003);
        updateDistancesFor(g, 5, 0.000, 0.0004);
        updateDistancesFor(g, 6, 0.000, 0.0005);
        updateDistancesFor(g, 7, 0.000, 0.0006);

        // we use the speed to fine tune some weights:
        // the weight of edge 3-1 is chosen such that node 2 gets stalled in the forward search via the incoming shortcut
        // at node 2 coming from 3. this happens because due to the virtual node x between 3 and 1, the weight of the
        // spt entry at 2 is different to the sum of the weights of the spt entry at node 3 and the shortcut edge. this
        // is due to different floating point rounding arithmetic of shortcuts and virtual edges on the query graph.
        edge31.set(carEncoder.getAverageSpeedEnc(), 22);
        edge31.setReverse(carEncoder.getAverageSpeedEnc(), 22);

        // just stalling node 2 alone would not lead to connection not found, because the shortcut 3-4 still finds node
        // 4. however, we can choose the weight of edge 2-4 such that node 4 also gets stalled via node 2.
        // it is important that node 2 gets stalled before otherwise node 4 would have already be discovered.
        // note that without the virtual node between 3 and 1 node 2 would not even be explored in the forward search,
        // but because of the virtual node the strict upward search is modified and goes like 0-3-x-1-2.
        edge24.set(carEncoder.getAverageSpeedEnc(), 27.5);
        edge24.setReverse(carEncoder.getAverageSpeedEnc(), 27.5);

        // prepare ch, use node ids as levels
        PrepareContractionHierarchies pch = createPrepareContractionHierarchies(g, chProfile);
        pch.useFixedNodeOrdering(new NodeOrderingProvider() {
            @Override
            public int getNodeIdForLevel(int level) {
                return level;
            }

            @Override
            public int getNumNodes() {
                return g.getNodes();
            }
        }).doWork();
        CHGraph lg = g.getCHGraph(chProfile);
        assertEquals("there should be exactly two (bidirectional) shortcuts (2-3) and (3-4)", 2, lg.getEdges() - lg.getOriginalEdges());

        // insert virtual node and edges
        QueryResult qr = new QueryResult(0.0001, 0.0015);
        qr.setClosestEdge(edge31);
        qr.setSnappedPosition(QueryResult.Position.EDGE);
        qr.setClosestNode(8);
        qr.setWayIndex(0);
        qr.calcSnappedPoint(new DistanceCalc2D());
        QueryGraph queryGraph = QueryGraph.lookup(lg, qr);

        // we make sure our weight fine tunings do what they are supposed to
        double weight03 = getWeight(queryGraph, fastestWeighting, 0, 3, false);
        double scWeight23 = weight03 + ((CHEdgeIteratorState) getEdge(lg, 2, 3, true)).getWeight();
        double scWeight34 = weight03 + ((CHEdgeIteratorState) getEdge(lg, 3, 4, false)).getWeight();
        double sptWeight2 = weight03 + getWeight(queryGraph, fastestWeighting, 3, 8, false) + getWeight(queryGraph, fastestWeighting, 8, 1, false) + getWeight(queryGraph, fastestWeighting, 1, 2, false);
        double sptWeight4 = sptWeight2 + getWeight(queryGraph, fastestWeighting, 2, 4, false);
        assertTrue("incoming shortcut weight 3->2 should be smaller than sptWeight at node 2 to make sure 2 gets stalled", scWeight23 < sptWeight2);
        assertTrue("sptWeight at node 4 should be smaller than shortcut weight 3->4 to make sure node 4 gets stalled", sptWeight4 < scWeight34);

        Path path = pch.createAlgo(queryGraph, AlgorithmOptions.start().build()).calcPath(0, 7);
        assertEquals("wrong or no path found", IntArrayList.from(0, 3, 8, 1, 2, 4, 5, 6, 7), path.calcNodes());
    }

    private double getWeight(Graph graph, Weighting w, int from, int to, boolean incoming) {
        return w.calcWeight(getEdge(graph, from, to, false), incoming, -1);
    }

    private EdgeIteratorState getEdge(Graph graph, int from, int to, boolean incoming) {
        EdgeFilter filter = incoming ? DefaultEdgeFilter.inEdges(carEncoder) : DefaultEdgeFilter.outEdges(carEncoder);
        EdgeIterator iter = graph.createEdgeExplorer(filter).setBaseNode(from);
        while (iter.next()) {
            if (iter.getAdjNode() == to) {
                return iter;
            }
        }
        throw new IllegalArgumentException("Could not find edge from: " + from + " to: " + to);
    }

    @Test
    public void testCircleBug() {
        GraphHopperStorage g = createGHStorage();
        //  /--1
        // -0--/
        //  |
        g.edge(0, 1, 10, true);
        g.edge(0, 1, 4, true);
        g.edge(0, 2, 10, true);
        g.edge(0, 3, 10, true);
        PrepareContractionHierarchies prepare = createPrepareContractionHierarchies(g);
        prepare.doWork();
        assertEquals(0, prepare.getShortcuts());
    }

    @Test
    public void testBug178() {
        // 5--------6__
        // |        |  \
        // 0-1->-2--3--4
        //   \-<-/
        //
        GraphHopperStorage g = createGHStorage();
        CHGraph lg = g.getCHGraph();
        g.edge(1, 2, 1, false);
        g.edge(2, 1, 1, false);

        g.edge(5, 0, 1, true);
        g.edge(5, 6, 1, true);
        g.edge(0, 1, 1, true);
        g.edge(2, 3, 1, true);
        g.edge(3, 4, 1, true);
        g.edge(6, 3, 1, true);

        PrepareContractionHierarchies prepare = createPrepareContractionHierarchies(g);
        prepare.doWork();
        assertEquals(2, prepare.getShortcuts());
    }

    // 0-1-2-3-4
    // |     / |
    // |    8  |
    // \   /   /
    //  7-6-5-/
    void initBiGraph(Graph graph) {
        graph.edge(0, 1, 100, true);
        graph.edge(1, 2, 1, true);
        graph.edge(2, 3, 1, true);
        graph.edge(3, 4, 1, true);
        graph.edge(4, 5, 25, true);
        graph.edge(5, 6, 25, true);
        graph.edge(6, 7, 5, true);
        graph.edge(7, 0, 5, true);
        graph.edge(3, 8, 20, true);
        graph.edge(8, 6, 20, true);
    }

    //    public static void printEdges(CHGraph g) {
//        RawEdgeIterator iter = g.getAllEdges();
//        while (iter.next()) {
//            EdgeSkipIterator single = g.getEdgeProps(iter.edge(), iter.nodeB());
//            System.out.println(iter.nodeA() + "<->" + iter.nodeB() + " \\"
//                    + single.skippedEdge1() + "," + single.skippedEdge2() + " (" + iter.edge() + ")"
//                    + ", dist: " + (float) iter.weight()
//                    + ", level:" + g.getLevel(iter.nodeA()) + "<->" + g.getLevel(iter.nodeB())
//                    + ", bothDir:" + CarFlagEncoder.isBoth(iter.setProperties()));
//        }
//        System.out.println("---");
//    }
    @Test
    public void testBits() {
        int fromNode = Integer.MAX_VALUE / 3 * 2;
        int endNode = Integer.MAX_VALUE / 37 * 17;

        long edgeId = (long) fromNode << 32 | endNode;
        assertEquals((BitUtil.BIG.toBitString(edgeId)),
                BitUtil.BIG.toLastBitString(fromNode, 32) + BitUtil.BIG.toLastBitString(endNode, 32));
    }

    @Test
    public void testMultiplePreparationsIdenticalView() {
        CarFlagEncoder tmpCarEncoder = new CarFlagEncoder();
        BikeFlagEncoder tmpBikeEncoder = new BikeFlagEncoder();
        EncodingManager tmpEncodingManager = EncodingManager.create(tmpCarEncoder, tmpBikeEncoder);

        // FastestWeighting would lead to different shortcuts due to different default speeds for bike and car
        CHProfile carProfile = CHProfile.nodeBased(new ShortestWeighting(tmpCarEncoder));
        CHProfile bikeProfile = CHProfile.nodeBased(new ShortestWeighting(tmpBikeEncoder));

        List<CHProfile> profiles = Arrays.asList(carProfile, bikeProfile);
        GraphHopperStorage ghStorage = new GraphHopperStorage(profiles, dir, tmpEncodingManager, false).create(1000);
        initShortcutsGraph(ghStorage);

        ghStorage.freeze();

        for (CHProfile p : profiles) {
            checkPath(ghStorage, p, 7, 5, IntArrayList.from(3, 9, 14, 16, 13, 12));
        }
    }

    @Test
    public void testMultiplePreparationsDifferentView() {
        CarFlagEncoder tmpCarEncoder = new CarFlagEncoder();
        BikeFlagEncoder tmpBikeEncoder = new BikeFlagEncoder();
        EncodingManager tmpEncodingManager = EncodingManager.create(tmpCarEncoder, tmpBikeEncoder);

        CHProfile carProfile = CHProfile.nodeBased(new FastestWeighting(tmpCarEncoder));
        CHProfile bikeProfile = CHProfile.nodeBased(new FastestWeighting(tmpBikeEncoder));

        List<CHProfile> profiles = Arrays.asList(carProfile, bikeProfile);
        GraphHopperStorage ghStorage = new GraphHopperStorage(profiles, dir, tmpEncodingManager, false).create(1000);
        initShortcutsGraph(ghStorage);
        EdgeIteratorState edge = GHUtility.getEdge(ghStorage, 9, 14).
                set(tmpBikeEncoder.getAccessEnc(), false).setReverse(tmpBikeEncoder.getAccessEnc(), false);

        ghStorage.freeze();

        checkPath(ghStorage, carProfile, 7, 5, IntArrayList.from(3, 9, 14, 16, 13, 12));
        // detour around blocked 9,14
        checkPath(ghStorage, bikeProfile, 9, 5, IntArrayList.from(3, 10, 14, 16, 13, 12));
    }

    @Test
    public void testReusingNodeOrdering() {
        CarFlagEncoder carFlagEncoder = new CarFlagEncoder();
        MotorcycleFlagEncoder motorCycleEncoder = new MotorcycleFlagEncoder();
        EncodingManager em = EncodingManager.create(carFlagEncoder, motorCycleEncoder);
        CHProfile carProfile = CHProfile.nodeBased(new FastestWeighting(carFlagEncoder));
        CHProfile motorCycleProfile = CHProfile.nodeBased(new FastestWeighting(motorCycleEncoder));
        Directory dir = new RAMDirectory();
        GraphHopperStorage ghStorage = new GraphHopperStorage(Arrays.asList(carProfile, motorCycleProfile), dir, em, false);
        ghStorage.create(1000);

        int numNodes = 5_000;
        int numQueries = 100;
        long seed = System.nanoTime();
        Random rnd = new Random(seed);
        GHUtility.buildRandomGraph(ghStorage, rnd, numNodes, 1.3, true, true, carFlagEncoder.getAverageSpeedEnc(), 0.7, 0.9, 0.8);
        ghStorage.freeze();

        // create CH for cars
        StopWatch sw = new StopWatch().start();
        PrepareContractionHierarchies carPch = PrepareContractionHierarchies.fromGraphHopperStorage(ghStorage, carProfile);
        carPch.doWork();
        CHGraph carCH = ghStorage.getCHGraph(carProfile);
        long timeCar = sw.stop().getMillis();

        // create CH for motorcycles, re-use car contraction order
        // this speeds up contraction significantly, but can lead to slower queries
        sw = new StopWatch().start();
        NodeOrderingProvider nodeOrderingProvider = carCH.getNodeOrderingProvider();
        PrepareContractionHierarchies motorCyclePch = PrepareContractionHierarchies.fromGraphHopperStorage(ghStorage, motorCycleProfile)
                .useFixedNodeOrdering(nodeOrderingProvider);
        motorCyclePch.doWork();
        CHGraph motorCycleCH = ghStorage.getCHGraph(motorCycleProfile);

        // run a few sample queries to check correctness
        for (int i = 0; i < numQueries; ++i) {
            Dijkstra dijkstra = new Dijkstra(ghStorage, motorCycleProfile.getWeighting(), TraversalMode.NODE_BASED);
            RoutingAlgorithm chAlgo = motorCyclePch.createAlgo(motorCycleCH, AlgorithmOptions.start().weighting(motorCycleProfile.getWeighting()).build());

            int from = rnd.nextInt(numNodes);
            int to = rnd.nextInt(numNodes);
            double dijkstraWeight = dijkstra.calcPath(from, to).getWeight();
            double chWeight = chAlgo.calcPath(from, to).getWeight();
            assertEquals(dijkstraWeight, chWeight, 1.e-1);
        }
        long timeMotorCycle = sw.getMillis();

        assertTrue("reusing node ordering should speed up ch contraction", timeMotorCycle < 0.5 * timeCar);
    }

    void checkPath(GraphHopperStorage g, CHProfile p, int expShortcuts, double expDistance, IntIndexedContainer expNodes) {
        CHGraph lg = g.getCHGraph(p);
        PrepareContractionHierarchies prepare = createPrepareContractionHierarchies(g, p);
        prepare.doWork();
        assertEquals(p.toString(), expShortcuts, prepare.getShortcuts());
        RoutingAlgorithm algo = prepare.createAlgo(lg, new AlgorithmOptions(DIJKSTRA_BI, p.getWeighting(), tMode));
        Path path = algo.calcPath(3, 12);
        assertEquals(path.toString(), expDistance, path.getDistance(), 1e-5);
        assertEquals(path.toString(), expNodes, path.calcNodes());
    }

    private PrepareContractionHierarchies createPrepareContractionHierarchies(GraphHopperStorage g) {
        return createPrepareContractionHierarchies(g, chProfile);
    }

    private PrepareContractionHierarchies createPrepareContractionHierarchies(GraphHopperStorage g, CHProfile p) {
        g.freeze();
        return PrepareContractionHierarchies.fromGraphHopperStorage(g, p);
    }

}<|MERGE_RESOLUTION|>--- conflicted
+++ resolved
@@ -20,16 +20,9 @@
 import com.carrotsearch.hppc.IntArrayList;
 import com.carrotsearch.hppc.IntHashSet;
 import com.carrotsearch.hppc.IntIndexedContainer;
-<<<<<<< HEAD
 import com.carrotsearch.hppc.predicates.IntPredicate;
 import com.graphhopper.routing.*;
-=======
-import com.graphhopper.routing.AlgorithmOptions;
-import com.graphhopper.routing.Dijkstra;
-import com.graphhopper.routing.Path;
-import com.graphhopper.routing.RoutingAlgorithm;
 import com.graphhopper.routing.querygraph.QueryGraph;
->>>>>>> c42279e4
 import com.graphhopper.routing.util.*;
 import com.graphhopper.routing.weighting.FastestWeighting;
 import com.graphhopper.routing.weighting.ShortestWeighting;
@@ -305,7 +298,6 @@
         assertEquals(IntArrayList.from(4, 5, 6, 7), p.calcNodes());
     }
 
-<<<<<<< HEAD
     @Test
     public void testCustomizableCore() {
         GraphHopperStorage g = createGHStorage();
@@ -361,7 +353,7 @@
 
         // So we want edge 2->3 to be customizable.
         // For that to work, we have to do two independent things when we create the contraction hierarchies:
-        PrepareContractionHierarchies prepare = createPrepareContractionHierarchies(g, lg);
+        PrepareContractionHierarchies prepare = createPrepareContractionHierarchies(g, lg.getCHProfile());
         // a) mark the incident nodes as 'core', meaning they are never contracted,
         //    meaning that those edges are never part of shortcuts, so our customization
         //    can't remain unnoticed.
@@ -433,10 +425,7 @@
     }
 
 
-    void initUnpackingGraph(GraphHopperStorage ghStorage, CHGraph g, Weighting w) {
-=======
     private void initUnpackingGraph(GraphHopperStorage g, CHGraph lg, Weighting w) {
->>>>>>> c42279e4
         final IntsRef edgeFlags = encodingManager.createEdgeFlags();
         carEncoder.getAccessEnc().setBool(false, edgeFlags, true);
         carEncoder.getAccessEnc().setBool(true, edgeFlags, false);
@@ -654,7 +643,7 @@
         assertTrue("incoming shortcut weight 3->2 should be smaller than sptWeight at node 2 to make sure 2 gets stalled", scWeight23 < sptWeight2);
         assertTrue("sptWeight at node 4 should be smaller than shortcut weight 3->4 to make sure node 4 gets stalled", sptWeight4 < scWeight34);
 
-        Path path = pch.createAlgo(queryGraph, AlgorithmOptions.start().build()).calcPath(0, 7);
+        Path path = pch.createAlgo(queryGraph, AlgorithmOptions.start().weighting(chProfile.getWeighting()).build()).calcPath(0, 7);
         assertEquals("wrong or no path found", IntArrayList.from(0, 3, 8, 1, 2, 4, 5, 6, 7), path.calcNodes());
     }
 
