/*
 *  Licensed to GraphHopper GmbH under one or more contributor
 *  license agreements. See the NOTICE file distributed with this work for
 *  additional information regarding copyright ownership.
 *
 *  GraphHopper GmbH licenses this file to you under the Apache License,
 *  Version 2.0 (the "License"); you may not use this file except in
 *  compliance with the License. You may obtain a copy of the License at
 *
 *       http://www.apache.org/licenses/LICENSE-2.0
 *
 *  Unless required by applicable law or agreed to in writing, software
 *  distributed under the License is distributed on an "AS IS" BASIS,
 *  WITHOUT WARRANTIES OR CONDITIONS OF ANY KIND, either express or implied.
 *  See the License for the specific language governing permissions and
 *  limitations under the License.
 */
package com.graphhopper.routing.ch;

import com.carrotsearch.hppc.IntArrayList;
import com.carrotsearch.hppc.IntIndexedContainer;
import com.graphhopper.routing.*;
import com.graphhopper.routing.util.BikeFlagEncoder;
import com.graphhopper.routing.util.CarFlagEncoder;
import com.graphhopper.routing.util.EncodingManager;
import com.graphhopper.routing.util.TraversalMode;
import com.graphhopper.routing.weighting.FastestWeighting;
import com.graphhopper.routing.weighting.ShortestWeighting;
import com.graphhopper.routing.weighting.Weighting;
import com.graphhopper.storage.*;
import com.graphhopper.util.*;
import org.junit.Before;
import org.junit.Test;

import java.util.Arrays;
import java.util.List;

import static com.graphhopper.util.Parameters.Algorithms.DIJKSTRA_BI;
import static org.junit.Assert.*;

/**
 * @author Peter Karich
 */
public class PrepareContractionHierarchiesTest {
    private final CarFlagEncoder carEncoder = new CarFlagEncoder();
    private final EncodingManager encodingManager = new EncodingManager(carEncoder);
    private final Weighting weighting = new ShortestWeighting(carEncoder);
    private final TraversalMode tMode = TraversalMode.NODE_BASED;
    private Directory dir;

    // 0-1-.....-9-10
    // |         ^   \
    // |         |    |
    // 17-16-...-11<-/
    public static void initDirected2(Graph g) {
        g.edge(0, 1, 1, true);
        g.edge(1, 2, 1, true);
        g.edge(2, 3, 1, true);
        g.edge(3, 4, 1, true);
        g.edge(4, 5, 1, true);
        g.edge(5, 6, 1, true);
        g.edge(6, 7, 1, true);
        g.edge(7, 8, 1, true);
        g.edge(8, 9, 1, true);
        g.edge(9, 10, 1, true);
        g.edge(10, 11, 1, false);
        g.edge(11, 12, 1, true);
        g.edge(11, 9, 3, false);
        g.edge(12, 13, 1, true);
        g.edge(13, 14, 1, true);
        g.edge(14, 15, 1, true);
        g.edge(15, 16, 1, true);
        g.edge(16, 17, 1, true);
        g.edge(17, 0, 1, true);
    }

    //       8
    //       |
    //    6->0->1->3->7
    //    |        |
    //    |        v
    //10<-2---4<---5
    //    9
    public static void initDirected1(Graph g) {
        g.edge(0, 8, 1, true);
        g.edge(0, 1, 1, false);
        g.edge(1, 3, 1, false);
        g.edge(3, 7, 1, false);
        g.edge(3, 5, 1, false);
        g.edge(5, 4, 1, false);
        g.edge(4, 2, 1, true);
        g.edge(2, 9, 1, false);
        g.edge(2, 10, 1, false);
        g.edge(2, 6, 1, true);
        g.edge(6, 0, 1, false);
    }

    // prepare-routing.svg
    public static Graph initShortcutsGraph(Graph g) {
        g.edge(0, 1, 1, true);
        g.edge(0, 2, 1, true);
        g.edge(1, 2, 1, true);
        g.edge(2, 3, 1.5, true);
        g.edge(1, 4, 1, true);
        g.edge(2, 9, 1, true);
        g.edge(9, 3, 1, true);
        g.edge(10, 3, 1, true);
        g.edge(4, 5, 1, true);
        g.edge(5, 6, 1, true);
        g.edge(6, 7, 1, true);
        g.edge(7, 8, 1, true);
        g.edge(8, 9, 1, true);
        g.edge(4, 11, 1, true);
        g.edge(9, 14, 1, true);
        g.edge(10, 14, 1, true);
        g.edge(11, 12, 1, true);
        g.edge(12, 15, 1, true);
        g.edge(12, 13, 1, true);
        g.edge(13, 16, 1, true);
        g.edge(15, 16, 2, true);
        g.edge(14, 16, 1, true);
        return g;
    }

    GraphHopperStorage createGHStorage() {
        return new GraphBuilder(encodingManager).setCHGraph(weighting).create();
    }

    GraphHopperStorage createExampleGraph() {
        GraphHopperStorage g = createGHStorage();

        //5-1-----2
        //   \ __/|
        //    0   |
        //   /    |
        //  4-----3
        //
        g.edge(0, 1, 1, true);
        g.edge(0, 2, 1, true);
        g.edge(0, 4, 3, true);
        g.edge(1, 2, 3, true);
        g.edge(2, 3, 1, true);
        g.edge(4, 3, 2, true);
        g.edge(5, 1, 2, true);
        return g;
    }

    @Before
    public void setUp() {
        dir = new GHDirectory("", DAType.RAM_INT);
    }

    @Test
    public void testReturnsCorrectWeighting() {
        GraphHopperStorage g = createGHStorage();
        CHGraph lg = g.getGraph(CHGraph.class);
        PrepareContractionHierarchies prepare = new PrepareContractionHierarchies(dir, g, lg, tMode);
        assertSame(weighting, prepare.getWeighting());
    }
    
    @Test
    public void testAddShortcuts() {
        GraphHopperStorage g = createExampleGraph();
        CHGraph lg = g.getGraph(CHGraph.class);
        int old = lg.getAllEdges().length();
<<<<<<< HEAD
        PrepareContractionHierarchies prepare = createPrepareContractionHierarchies(g, lg);
=======
        PrepareContractionHierarchies prepare = new PrepareContractionHierarchies(dir, g, lg, tMode);
>>>>>>> 87997709
        prepare.doWork();
        assertEquals(old + 2, lg.getAllEdges().length());
    }

    @Test
    public void testMoreComplexGraph() {
        GraphHopperStorage g = createGHStorage();
        CHGraph lg = g.getGraph(CHGraph.class);
        initShortcutsGraph(lg);
        int oldCount = g.getAllEdges().length();
<<<<<<< HEAD
        PrepareContractionHierarchies prepare = createPrepareContractionHierarchies(g, lg);
=======
        PrepareContractionHierarchies prepare = new PrepareContractionHierarchies(dir, g, lg, tMode);
>>>>>>> 87997709
        prepare.doWork();
        assertEquals(oldCount, g.getAllEdges().length());
        assertEquals(oldCount + 7, lg.getAllEdges().length());
    }

    @Test
    public void testDirectedGraph() {
        GraphHopperStorage g = createGHStorage();
        CHGraph lg = g.getGraph(CHGraph.class);
        g.edge(5, 4, 3, false);
        g.edge(4, 5, 10, false);
        g.edge(2, 4, 1, false);
        g.edge(5, 2, 1, false);
        g.edge(3, 5, 1, false);
        g.edge(4, 3, 1, false);
        g.freeze();
        int oldCount = GHUtility.count(lg.getAllEdges());
        assertEquals(6, oldCount);
<<<<<<< HEAD
        PrepareContractionHierarchies prepare = createPrepareContractionHierarchies(g, lg);
=======
        PrepareContractionHierarchies prepare = new PrepareContractionHierarchies(dir, g, lg, tMode);
>>>>>>> 87997709
        prepare.doWork();
        assertEquals(2, prepare.getShortcuts());
        assertEquals(oldCount + 2, GHUtility.count(lg.getAllEdges()));
        RoutingAlgorithm algo = prepare.createAlgo(lg, new AlgorithmOptions(DIJKSTRA_BI, weighting, tMode));
        Path p = algo.calcPath(4, 2);
        assertEquals(3, p.getDistance(), 1e-6);
        assertEquals(IntArrayList.from(4, 3, 5, 2), p.calcNodes());
    }

    @Test
    public void testDirectedGraph2() {
        GraphHopperStorage g = createGHStorage();
        CHGraph lg = g.getGraph(CHGraph.class);
        initDirected2(g);
        int oldCount = GHUtility.count(g.getAllEdges());
        assertEquals(19, oldCount);
<<<<<<< HEAD
        PrepareContractionHierarchies prepare = createPrepareContractionHierarchies(g, lg);
=======
        PrepareContractionHierarchies prepare = new PrepareContractionHierarchies(dir, g, lg, tMode);
>>>>>>> 87997709
        prepare.doWork();
        // PrepareTowerNodesShortcutsTest.printEdges(g);
        assertEquals(oldCount, g.getAllEdges().length());
        assertEquals(oldCount, GHUtility.count(g.getAllEdges()));

        long numShortcuts = 9;
        assertEquals(numShortcuts, prepare.getShortcuts());
        assertEquals(oldCount + numShortcuts, lg.getAllEdges().length());
        assertEquals(oldCount + numShortcuts, GHUtility.count(lg.getAllEdges()));
        RoutingAlgorithm algo = prepare.createAlgo(lg, new AlgorithmOptions(DIJKSTRA_BI, weighting, tMode));
        Path p = algo.calcPath(0, 10);
        assertEquals(10, p.getDistance(), 1e-6);
        assertEquals(IntArrayList.from(0, 1, 2, 3, 4, 5, 6, 7, 8, 9, 10), p.calcNodes());
    }

    void initRoundaboutGraph(Graph g) {
        //              roundabout:
        //16-0-9-10--11   12<-13
        //    \       \  /      \
        //    17       \|        7-8-..
        // -15-1--2--3--4       /     /
        //     /         \-5->6/     /
        //  -14            \________/

        g.edge(16, 0, 1, true);
        g.edge(0, 9, 1, true);
        g.edge(0, 17, 1, true);
        g.edge(9, 10, 1, true);
        g.edge(10, 11, 1, true);
        g.edge(11, 28, 1, true);
        g.edge(28, 29, 1, true);
        g.edge(29, 30, 1, true);
        g.edge(30, 31, 1, true);
        g.edge(31, 4, 1, true);

        g.edge(17, 1, 1, true);
        g.edge(15, 1, 1, true);
        g.edge(14, 1, 1, true);
        g.edge(14, 18, 1, true);
        g.edge(18, 19, 1, true);
        g.edge(19, 20, 1, true);
        g.edge(20, 15, 1, true);
        g.edge(19, 21, 1, true);
        g.edge(21, 16, 1, true);
        g.edge(1, 2, 1, true);
        g.edge(2, 3, 1, true);
        g.edge(3, 4, 1, true);

        g.edge(4, 5, 1, false);
        g.edge(5, 6, 1, false);
        g.edge(6, 7, 1, false);
        g.edge(7, 13, 1, false);
        g.edge(13, 12, 1, false);
        g.edge(12, 4, 1, false);

        g.edge(7, 8, 1, true);
        g.edge(8, 22, 1, true);
        g.edge(22, 23, 1, true);
        g.edge(23, 24, 1, true);
        g.edge(24, 25, 1, true);
        g.edge(25, 27, 1, true);
        g.edge(27, 5, 1, true);
        g.edge(25, 26, 1, false);
        g.edge(26, 25, 1, false);
    }

    @Test
    public void testRoundaboutUnpacking() {
        GraphHopperStorage g = createGHStorage();
        CHGraph lg = g.getGraph(CHGraph.class);
        initRoundaboutGraph(g);
        int oldCount = g.getAllEdges().length();
<<<<<<< HEAD
        PrepareContractionHierarchies prepare = createPrepareContractionHierarchies(g, lg);
=======
        PrepareContractionHierarchies prepare = new PrepareContractionHierarchies(dir, g, lg, tMode);
>>>>>>> 87997709
        prepare.doWork();
        assertEquals(oldCount, g.getAllEdges().length());
        assertEquals(oldCount + 23, lg.getAllEdges().length());
        RoutingAlgorithm algo = prepare.createAlgo(lg, new AlgorithmOptions(DIJKSTRA_BI, weighting, tMode));
        Path p = algo.calcPath(4, 7);
        assertEquals(IntArrayList.from(4, 5, 6, 7), p.calcNodes());
    }

    void initUnpackingGraph(GraphHopperStorage ghStorage, CHGraph g, Weighting w) {
        final long flags = carEncoder.setProperties(30, true, false);
        double dist = 1;
        g.edge(10, 0).setDistance(dist).setFlags(flags);
        EdgeIteratorState edgeState01 = g.edge(0, 1);
        edgeState01.setDistance(dist).setFlags(flags);
        EdgeIteratorState edgeState12 = g.edge(1, 2).setDistance(dist).setFlags(flags);
        EdgeIteratorState edgeState23 = g.edge(2, 3).setDistance(dist).setFlags(flags);
        EdgeIteratorState edgeState34 = g.edge(3, 4).setDistance(dist).setFlags(flags);
        EdgeIteratorState edgeState45 = g.edge(4, 5).setDistance(dist).setFlags(flags);
        EdgeIteratorState edgeState56 = g.edge(5, 6).setDistance(dist).setFlags(flags);
        long oneDirFlags = PrepareEncoder.getScFwdDir();

        int tmpEdgeId = edgeState01.getEdge();
        ghStorage.freeze();
        CHEdgeIteratorState sc0_2 = g.shortcut(0, 2);
        int x = EdgeIterator.NO_EDGE;
        sc0_2.setWeight(w.calcWeight(edgeState01, false, x) + w.calcWeight(edgeState12, false, x)).setDistance(2 * dist).setFlags(oneDirFlags);
        sc0_2.setSkippedEdges(tmpEdgeId, edgeState12.getEdge());
        tmpEdgeId = sc0_2.getEdge();
        CHEdgeIteratorState sc0_3 = g.shortcut(0, 3);
        sc0_3.setWeight(sc0_2.getWeight() + w.calcWeight(edgeState23, false, x)).setDistance(3 * dist).setFlags(oneDirFlags);
        sc0_3.setSkippedEdges(tmpEdgeId, edgeState23.getEdge());
        tmpEdgeId = sc0_3.getEdge();
        CHEdgeIteratorState sc0_4 = g.shortcut(0, 4);
        sc0_4.setWeight(sc0_3.getWeight() + w.calcWeight(edgeState34, false, x)).setDistance(4).setFlags(oneDirFlags);
        sc0_4.setSkippedEdges(tmpEdgeId, edgeState34.getEdge());
        tmpEdgeId = sc0_4.getEdge();
        CHEdgeIteratorState sc0_5 = g.shortcut(0, 5);
        sc0_5.setWeight(sc0_4.getWeight() + w.calcWeight(edgeState45, false, x)).setDistance(5).setFlags(oneDirFlags);
        sc0_5.setSkippedEdges(tmpEdgeId, edgeState45.getEdge());
        tmpEdgeId = sc0_5.getEdge();
        CHEdgeIteratorState sc0_6 = g.shortcut(0, 6);
        sc0_6.setWeight(sc0_5.getWeight() + w.calcWeight(edgeState56, false, x)).setDistance(6).setFlags(oneDirFlags);
        sc0_6.setSkippedEdges(tmpEdgeId, edgeState56.getEdge());
        g.setLevel(0, 10);
        g.setLevel(6, 9);
        g.setLevel(5, 8);
        g.setLevel(4, 7);
        g.setLevel(3, 6);
        g.setLevel(2, 5);
        g.setLevel(1, 4);
        g.setLevel(10, 3);
    }

    @Test
    public void testUnpackingOrder() {
        GraphHopperStorage ghStorage = createGHStorage();
        CHGraph lg = ghStorage.getGraph(CHGraph.class);
        initUnpackingGraph(ghStorage, lg, weighting);
<<<<<<< HEAD
        PrepareContractionHierarchies prepare = createPrepareContractionHierarchies(ghStorage, lg);
=======
        PrepareContractionHierarchies prepare = new PrepareContractionHierarchies(dir, ghStorage, lg, tMode);
>>>>>>> 87997709
        RoutingAlgorithm algo = prepare.createAlgo(lg, new AlgorithmOptions(DIJKSTRA_BI, weighting, tMode));
        Path p = algo.calcPath(10, 6);
        assertEquals(7, p.getDistance(), 1e-5);
        assertEquals(IntArrayList.from(10, 0, 1, 2, 3, 4, 5, 6), p.calcNodes());
    }

    @Test
    public void testUnpackingOrder_Fastest() {
        GraphHopperStorage ghStorage = createGHStorage();
        CHGraph lg = ghStorage.getGraph(CHGraph.class);
        Weighting w = new FastestWeighting(carEncoder);
        initUnpackingGraph(ghStorage, lg, w);

<<<<<<< HEAD
        PrepareContractionHierarchies prepare = createPrepareContractionHierarchies(ghStorage, lg);
=======
        PrepareContractionHierarchies prepare = new PrepareContractionHierarchies(dir, ghStorage, lg, tMode);
>>>>>>> 87997709
        RoutingAlgorithm algo = prepare.createAlgo(lg, new AlgorithmOptions(DIJKSTRA_BI, weighting, tMode));
        Path p = algo.calcPath(10, 6);
        assertEquals(7, p.getDistance(), 1e-1);
        assertEquals(IntArrayList.from(10, 0, 1, 2, 3, 4, 5, 6), p.calcNodes());
    }

    @Test
    public void testCircleBug() {
        GraphHopperStorage g = createGHStorage();
        CHGraph lg = g.getGraph(CHGraph.class);
        //  /--1
        // -0--/
        //  |
        g.edge(0, 1, 10, true);
        g.edge(0, 1, 4, true);
        g.edge(0, 2, 10, true);
        g.edge(0, 3, 10, true);
<<<<<<< HEAD
        PrepareContractionHierarchies prepare = createPrepareContractionHierarchies(g, lg);
=======
        PrepareContractionHierarchies prepare = new PrepareContractionHierarchies(dir, g, lg, tMode);
>>>>>>> 87997709
        prepare.doWork();
        assertEquals(0, prepare.getShortcuts());
    }

    @Test
    public void testBug178() {
        // 5--------6__
        // |        |  \
        // 0-1->-2--3--4
        //   \-<-/
        //
        GraphHopperStorage g = createGHStorage();
        CHGraph lg = g.getGraph(CHGraph.class);
        g.edge(1, 2, 1, false);
        g.edge(2, 1, 1, false);

        g.edge(5, 0, 1, true);
        g.edge(5, 6, 1, true);
        g.edge(0, 1, 1, true);
        g.edge(2, 3, 1, true);
        g.edge(3, 4, 1, true);
        g.edge(6, 3, 1, true);

<<<<<<< HEAD
        PrepareContractionHierarchies prepare = createPrepareContractionHierarchies(g, lg);
=======
        PrepareContractionHierarchies prepare = new PrepareContractionHierarchies(dir, g, lg, tMode);
>>>>>>> 87997709
        prepare.doWork();
        assertEquals(2, prepare.getShortcuts());
    }

    // 0-1-2-3-4
    // |     / |
    // |    8  |
    // \   /   /
    //  7-6-5-/
    void initBiGraph(Graph graph) {
        graph.edge(0, 1, 100, true);
        graph.edge(1, 2, 1, true);
        graph.edge(2, 3, 1, true);
        graph.edge(3, 4, 1, true);
        graph.edge(4, 5, 25, true);
        graph.edge(5, 6, 25, true);
        graph.edge(6, 7, 5, true);
        graph.edge(7, 0, 5, true);
        graph.edge(3, 8, 20, true);
        graph.edge(8, 6, 20, true);
    }

    //    public static void printEdges(CHGraph g) {
//        RawEdgeIterator iter = g.getAllEdges();
//        while (iter.next()) {
//            EdgeSkipIterator single = g.getEdgeProps(iter.edge(), iter.nodeB());
//            System.out.println(iter.nodeA() + "<->" + iter.nodeB() + " \\"
//                    + single.skippedEdge1() + "," + single.skippedEdge2() + " (" + iter.edge() + ")"
//                    + ", dist: " + (float) iter.weight()
//                    + ", level:" + g.getLevel(iter.nodeA()) + "<->" + g.getLevel(iter.nodeB())
//                    + ", bothDir:" + CarFlagEncoder.isBoth(iter.setProperties()));
//        }
//        System.out.println("---");
//    }
    @Test
    public void testBits() {
        int fromNode = Integer.MAX_VALUE / 3 * 2;
        int endNode = Integer.MAX_VALUE / 37 * 17;

        long edgeId = (long) fromNode << 32 | endNode;
        assertEquals((BitUtil.BIG.toBitString(edgeId)),
                BitUtil.BIG.toLastBitString(fromNode, 32) + BitUtil.BIG.toLastBitString(endNode, 32));
    }

    @Test
    public void testMultiplePreparationsIdenticalView() {
        CarFlagEncoder tmpCarEncoder = new CarFlagEncoder();
        BikeFlagEncoder tmpBikeEncoder = new BikeFlagEncoder();
        EncodingManager tmpEncodingManager = new EncodingManager(tmpCarEncoder, tmpBikeEncoder);

        // FastestWeighting would lead to different shortcuts due to different default speeds for bike and car
        Weighting carWeighting = new ShortestWeighting(tmpCarEncoder);
        Weighting bikeWeighting = new ShortestWeighting(tmpBikeEncoder);

        List<Weighting> chWeightings = Arrays.asList(carWeighting, bikeWeighting);
        GraphHopperStorage ghStorage = new GraphHopperStorage(chWeightings, dir, tmpEncodingManager, false, new GraphExtension.NoOpExtension()).create(1000);
        initShortcutsGraph(ghStorage);

        ghStorage.freeze();

        for (Weighting w : chWeightings) {
            checkPath(ghStorage, w, 7, 5, IntArrayList.from(3, 9, 14, 16, 13, 12));
        }
    }

    @Test
    public void testMultiplePreparationsDifferentView() {
        CarFlagEncoder tmpCarEncoder = new CarFlagEncoder();
        BikeFlagEncoder tmpBikeEncoder = new BikeFlagEncoder();
        EncodingManager tmpEncodingManager = new EncodingManager(tmpCarEncoder, tmpBikeEncoder);

        Weighting carWeighting = new FastestWeighting(tmpCarEncoder);
        Weighting bikeWeighting = new FastestWeighting(tmpBikeEncoder);

        List<Weighting> chWeightings = Arrays.asList(carWeighting, bikeWeighting);
        GraphHopperStorage ghStorage = new GraphHopperStorage(chWeightings, dir, tmpEncodingManager, false, new GraphExtension.NoOpExtension()).create(1000);
        initShortcutsGraph(ghStorage);
        EdgeIteratorState edge = GHUtility.getEdge(ghStorage, 9, 14);
        edge.setFlags(tmpBikeEncoder.setAccess(edge.getFlags(), false, false));

        ghStorage.freeze();

        checkPath(ghStorage, carWeighting, 7, 5, IntArrayList.from(3, 9, 14, 16, 13, 12));
        // detour around blocked 9,14
        checkPath(ghStorage, bikeWeighting, 9, 5, IntArrayList.from(3, 10, 14, 16, 13, 12));
    }

    private PrepareContractionHierarchies createPrepareContractionHierarchies(GraphHopperStorage g, CHGraph lg) {
        return new PrepareContractionHierarchies(dir, g, lg, weighting, tMode, new PrepareContractionHierarchies.Config());
    }
    
    void checkPath(GraphHopperStorage ghStorage, Weighting w, int expShortcuts, double expDistance, IntIndexedContainer expNodes) {
        CHGraph lg = ghStorage.getGraph(CHGraph.class, w);
<<<<<<< HEAD
        PrepareContractionHierarchies prepare = new PrepareContractionHierarchies(dir, ghStorage, lg, w, tMode, new PrepareContractionHierarchies.Config());
=======
        PrepareContractionHierarchies prepare = new PrepareContractionHierarchies(dir, ghStorage, lg, tMode);
>>>>>>> 87997709
        prepare.doWork();
        assertEquals(w.toString(), expShortcuts, prepare.getShortcuts());
        RoutingAlgorithm algo = prepare.createAlgo(lg, new AlgorithmOptions(DIJKSTRA_BI, w, tMode));
        Path p = algo.calcPath(3, 12);
        assertEquals(w.toString(), expDistance, p.getDistance(), 1e-5);
        assertEquals(w.toString(), expNodes, p.calcNodes());
    }

}<|MERGE_RESOLUTION|>--- conflicted
+++ resolved
@@ -163,11 +163,7 @@
         GraphHopperStorage g = createExampleGraph();
         CHGraph lg = g.getGraph(CHGraph.class);
         int old = lg.getAllEdges().length();
-<<<<<<< HEAD
-        PrepareContractionHierarchies prepare = createPrepareContractionHierarchies(g, lg);
-=======
-        PrepareContractionHierarchies prepare = new PrepareContractionHierarchies(dir, g, lg, tMode);
->>>>>>> 87997709
+        PrepareContractionHierarchies prepare = createPrepareContractionHierarchies(g, lg);
         prepare.doWork();
         assertEquals(old + 2, lg.getAllEdges().length());
     }
@@ -178,11 +174,7 @@
         CHGraph lg = g.getGraph(CHGraph.class);
         initShortcutsGraph(lg);
         int oldCount = g.getAllEdges().length();
-<<<<<<< HEAD
-        PrepareContractionHierarchies prepare = createPrepareContractionHierarchies(g, lg);
-=======
-        PrepareContractionHierarchies prepare = new PrepareContractionHierarchies(dir, g, lg, tMode);
->>>>>>> 87997709
+        PrepareContractionHierarchies prepare = createPrepareContractionHierarchies(g, lg);
         prepare.doWork();
         assertEquals(oldCount, g.getAllEdges().length());
         assertEquals(oldCount + 7, lg.getAllEdges().length());
@@ -201,11 +193,7 @@
         g.freeze();
         int oldCount = GHUtility.count(lg.getAllEdges());
         assertEquals(6, oldCount);
-<<<<<<< HEAD
-        PrepareContractionHierarchies prepare = createPrepareContractionHierarchies(g, lg);
-=======
-        PrepareContractionHierarchies prepare = new PrepareContractionHierarchies(dir, g, lg, tMode);
->>>>>>> 87997709
+        PrepareContractionHierarchies prepare = createPrepareContractionHierarchies(g, lg);
         prepare.doWork();
         assertEquals(2, prepare.getShortcuts());
         assertEquals(oldCount + 2, GHUtility.count(lg.getAllEdges()));
@@ -222,11 +210,7 @@
         initDirected2(g);
         int oldCount = GHUtility.count(g.getAllEdges());
         assertEquals(19, oldCount);
-<<<<<<< HEAD
-        PrepareContractionHierarchies prepare = createPrepareContractionHierarchies(g, lg);
-=======
-        PrepareContractionHierarchies prepare = new PrepareContractionHierarchies(dir, g, lg, tMode);
->>>>>>> 87997709
+        PrepareContractionHierarchies prepare = createPrepareContractionHierarchies(g, lg);
         prepare.doWork();
         // PrepareTowerNodesShortcutsTest.printEdges(g);
         assertEquals(oldCount, g.getAllEdges().length());
@@ -299,11 +283,7 @@
         CHGraph lg = g.getGraph(CHGraph.class);
         initRoundaboutGraph(g);
         int oldCount = g.getAllEdges().length();
-<<<<<<< HEAD
-        PrepareContractionHierarchies prepare = createPrepareContractionHierarchies(g, lg);
-=======
-        PrepareContractionHierarchies prepare = new PrepareContractionHierarchies(dir, g, lg, tMode);
->>>>>>> 87997709
+        PrepareContractionHierarchies prepare = createPrepareContractionHierarchies(g, lg);
         prepare.doWork();
         assertEquals(oldCount, g.getAllEdges().length());
         assertEquals(oldCount + 23, lg.getAllEdges().length());
@@ -362,11 +342,7 @@
         GraphHopperStorage ghStorage = createGHStorage();
         CHGraph lg = ghStorage.getGraph(CHGraph.class);
         initUnpackingGraph(ghStorage, lg, weighting);
-<<<<<<< HEAD
         PrepareContractionHierarchies prepare = createPrepareContractionHierarchies(ghStorage, lg);
-=======
-        PrepareContractionHierarchies prepare = new PrepareContractionHierarchies(dir, ghStorage, lg, tMode);
->>>>>>> 87997709
         RoutingAlgorithm algo = prepare.createAlgo(lg, new AlgorithmOptions(DIJKSTRA_BI, weighting, tMode));
         Path p = algo.calcPath(10, 6);
         assertEquals(7, p.getDistance(), 1e-5);
@@ -380,11 +356,7 @@
         Weighting w = new FastestWeighting(carEncoder);
         initUnpackingGraph(ghStorage, lg, w);
 
-<<<<<<< HEAD
         PrepareContractionHierarchies prepare = createPrepareContractionHierarchies(ghStorage, lg);
-=======
-        PrepareContractionHierarchies prepare = new PrepareContractionHierarchies(dir, ghStorage, lg, tMode);
->>>>>>> 87997709
         RoutingAlgorithm algo = prepare.createAlgo(lg, new AlgorithmOptions(DIJKSTRA_BI, weighting, tMode));
         Path p = algo.calcPath(10, 6);
         assertEquals(7, p.getDistance(), 1e-1);
@@ -402,11 +374,7 @@
         g.edge(0, 1, 4, true);
         g.edge(0, 2, 10, true);
         g.edge(0, 3, 10, true);
-<<<<<<< HEAD
-        PrepareContractionHierarchies prepare = createPrepareContractionHierarchies(g, lg);
-=======
-        PrepareContractionHierarchies prepare = new PrepareContractionHierarchies(dir, g, lg, tMode);
->>>>>>> 87997709
+        PrepareContractionHierarchies prepare = createPrepareContractionHierarchies(g, lg);
         prepare.doWork();
         assertEquals(0, prepare.getShortcuts());
     }
@@ -430,11 +398,7 @@
         g.edge(3, 4, 1, true);
         g.edge(6, 3, 1, true);
 
-<<<<<<< HEAD
-        PrepareContractionHierarchies prepare = createPrepareContractionHierarchies(g, lg);
-=======
-        PrepareContractionHierarchies prepare = new PrepareContractionHierarchies(dir, g, lg, tMode);
->>>>>>> 87997709
+        PrepareContractionHierarchies prepare = createPrepareContractionHierarchies(g, lg);
         prepare.doWork();
         assertEquals(2, prepare.getShortcuts());
     }
@@ -528,11 +492,7 @@
     
     void checkPath(GraphHopperStorage ghStorage, Weighting w, int expShortcuts, double expDistance, IntIndexedContainer expNodes) {
         CHGraph lg = ghStorage.getGraph(CHGraph.class, w);
-<<<<<<< HEAD
-        PrepareContractionHierarchies prepare = new PrepareContractionHierarchies(dir, ghStorage, lg, w, tMode, new PrepareContractionHierarchies.Config());
-=======
         PrepareContractionHierarchies prepare = new PrepareContractionHierarchies(dir, ghStorage, lg, tMode);
->>>>>>> 87997709
         prepare.doWork();
         assertEquals(w.toString(), expShortcuts, prepare.getShortcuts());
         RoutingAlgorithm algo = prepare.createAlgo(lg, new AlgorithmOptions(DIJKSTRA_BI, w, tMode));
