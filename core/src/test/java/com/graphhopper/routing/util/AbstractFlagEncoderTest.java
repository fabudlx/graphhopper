--- conflicted
+++ resolved
@@ -27,26 +27,20 @@
 public class AbstractFlagEncoderTest {
     @Test
     public void testAcceptsCar() {
-<<<<<<< HEAD
-        CarFlagEncoder encoder = new CarFlagEncoder();
-=======
-        CarFlagEncoder encoder = new CarFlagEncoder(5, 5, 0);
->>>>>>> 04b1b103
-        assertEquals(40, encoder.parseSpeed("40 km/h"), 1e-3);
-        assertEquals(40, encoder.parseSpeed("40km/h"), 1e-3);
-        assertEquals(40, encoder.parseSpeed("40kmh"), 1e-3);
-        assertEquals(64.374, encoder.parseSpeed("40mph"), 1e-3);
-        assertEquals(48.28, encoder.parseSpeed("30 mph"), 1e-3);
-        assertEquals(-1, encoder.parseSpeed(null), 1e-3);
-        assertEquals(18.52, encoder.parseSpeed("10 knots"), 1e-3);
-        assertEquals(19, encoder.parseSpeed("19 kph"), 1e-3);
-        assertEquals(19, encoder.parseSpeed("19kph"), 1e-3);
+        assertEquals(40, AbstractFlagEncoder.parseSpeed("40 km/h"), 1e-3);
+        assertEquals(40, AbstractFlagEncoder.parseSpeed("40km/h"), 1e-3);
+        assertEquals(40, AbstractFlagEncoder.parseSpeed("40kmh"), 1e-3);
+        assertEquals(64.374, AbstractFlagEncoder.parseSpeed("40mph"), 1e-3);
+        assertEquals(48.28, AbstractFlagEncoder.parseSpeed("30 mph"), 1e-3);
+        assertEquals(-1, AbstractFlagEncoder.parseSpeed(null), 1e-3);
+        assertEquals(18.52, AbstractFlagEncoder.parseSpeed("10 knots"), 1e-3);
+        assertEquals(19, AbstractFlagEncoder.parseSpeed("19 kph"), 1e-3);
+        assertEquals(19, AbstractFlagEncoder.parseSpeed("19kph"), 1e-3);
 
-        assertEquals(50, encoder.parseSpeed("RO:urban"), 1e-3);
+        assertEquals(50, AbstractFlagEncoder.parseSpeed("RO:urban"), 1e-3);
 
-        assertEquals(80, encoder.parseSpeed("RU:rural"), 1e-3);
+        assertEquals(80, AbstractFlagEncoder.parseSpeed("RU:rural"), 1e-3);
 
-        assertEquals(6, encoder.parseSpeed("walk"), 1e-3);
+        assertEquals(6, AbstractFlagEncoder.parseSpeed("walk"), 1e-3);
     }
-
 }