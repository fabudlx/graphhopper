/*
 *  Licensed to GraphHopper GmbH under one or more contributor
 *  license agreements. See the NOTICE file distributed with this work for
 *  additional information regarding copyright ownership.
 *
 *  GraphHopper GmbH licenses this file to you under the Apache License,
 *  Version 2.0 (the "License"); you may not use this file except in
 *  compliance with the License. You may obtain a copy of the License at
 *
 *       http://www.apache.org/licenses/LICENSE-2.0
 *
 *  Unless required by applicable law or agreed to in writing, software
 *  distributed under the License is distributed on an "AS IS" BASIS,
 *  WITHOUT WARRANTIES OR CONDITIONS OF ANY KIND, either express or implied.
 *  See the License for the specific language governing permissions and
 *  limitations under the License.
 */
package com.graphhopper.routing.util;

import com.graphhopper.reader.ReaderNode;
import com.graphhopper.reader.ReaderWay;
import com.graphhopper.routing.profiles.BooleanEncodedValue;
import com.graphhopper.routing.profiles.DecimalEncodedValue;
import com.graphhopper.storage.IntsRef;
import com.graphhopper.util.Helper;
import com.graphhopper.util.Translation;
import org.junit.Before;
import org.junit.Test;

import java.text.DateFormat;
import java.util.Date;
import java.util.Locale;

import static com.graphhopper.routing.util.PriorityCode.*;
import static com.graphhopper.util.TranslationMapTest.SINGLETON;
import static org.junit.Assert.*;

/**
 * @author Peter Karich
 * @author ratrun
 */
public abstract class AbstractBikeFlagEncoderTester {
    protected BikeCommonFlagEncoder encoder;
    protected EncodingManager encodingManager;
    protected BooleanEncodedValue roundaboutEnc;
    protected DecimalEncodedValue priorityEnc;
    protected DecimalEncodedValue avSpeedEnc;

    @Before
    public void setUp() {
        encodingManager = EncodingManager.create(encoder = createBikeEncoder());
        roundaboutEnc = encodingManager.getBooleanEncodedValue(EncodingManager.ROUNDABOUT);
        priorityEnc = encodingManager.getDecimalEncodedValue(EncodingManager.getKey(encoder, "priority"));
        avSpeedEnc = encoder.getAverageSpeedEnc();
    }

    protected abstract BikeCommonFlagEncoder createBikeEncoder();

    protected void assertPriority(int expectedPrio, ReaderWay way) {
        assertPriority(expectedPrio, way, 0);
    }

    protected void assertPriority(int expectedPrio, ReaderWay way, long relationFlags) {
        assertEquals(expectedPrio, encoder.handlePriority(way, 18, (int) encoder.relationCodeEncoder.getValue(relationFlags)));
    }

    protected double getSpeedFromFlags(ReaderWay way) {
        long allowed = encoder.acceptBit;
        IntsRef flags = encoder.handleWayTags(encodingManager.createEdgeFlags(), way, allowed, 0);
        return avSpeedEnc.getDecimal(false, flags);
    }

    protected String getWayTypeFromFlags(ReaderWay way) {
        return getWayTypeFromFlags(way, 0);
    }

    protected String getWayTypeFromFlags(ReaderWay way, long relationFlags) {
        long allowed = encoder.acceptBit;
        IntsRef flags = encoder.handleWayTags(encodingManager.createEdgeFlags(), way, allowed, relationFlags);
        Translation enMap = SINGLETON.getWithFallBack(Locale.UK);
        return encoder.getAnnotation(flags, enMap).getMessage();
    }

    @Test
    public void testAccess() {
        ReaderWay way = new ReaderWay(1);

        way.setTag("highway", "motorway");
        assertFalse(encoder.acceptWay(way) > 0);

        way.setTag("highway", "motorway");
        way.setTag("bicycle", "yes");
        assertTrue(encoder.acceptWay(way) > 0);

        way.setTag("highway", "footway");
        assertTrue(encoder.acceptWay(way) > 0);

        way.setTag("bicycle", "no");
        assertFalse(encoder.acceptWay(way) > 0);

        way.setTag("highway", "footway");
        way.setTag("bicycle", "yes");
        assertTrue(encoder.acceptWay(way) > 0);

        way.setTag("highway", "pedestrian");
        way.setTag("bicycle", "no");
        assertFalse(encoder.acceptWay(way) > 0);

        way.setTag("highway", "pedestrian");
        way.setTag("bicycle", "yes");
        assertTrue(encoder.acceptWay(way) > 0);

        way.setTag("bicycle", "yes");
        way.setTag("highway", "cycleway");
        assertTrue(encoder.acceptWay(way) > 0);

        way.clearTags();
        way.setTag("highway", "path");
        assertTrue(encoder.acceptWay(way) > 0);

        way.setTag("highway", "path");
        way.setTag("bicycle", "yes");
        assertTrue(encoder.acceptWay(way) > 0);
        way.clearTags();

        way.setTag("highway", "track");
        way.setTag("bicycle", "yes");
        assertTrue(encoder.acceptWay(way) > 0);
        way.clearTags();

        way.setTag("highway", "track");
        assertTrue(encoder.acceptWay(way) > 0);

        way.setTag("mtb", "yes");
        assertTrue(encoder.acceptWay(way) > 0);

        way.clearTags();
        way.setTag("highway", "path");
        way.setTag("foot", "official");
        assertTrue(encoder.acceptWay(way) > 0);

        way.setTag("bicycle", "official");
        assertTrue(encoder.acceptWay(way) > 0);

        way.clearTags();
        way.setTag("highway", "service");
        way.setTag("access", "no");
        assertFalse(encoder.acceptWay(way) > 0);

        way.clearTags();
        way.setTag("highway", "tertiary");
        way.setTag("motorroad", "yes");
        assertFalse(encoder.acceptWay(way) > 0);

        way.clearTags();
        way.setTag("highway", "track");
        way.setTag("ford", "yes");
        assertFalse(encoder.acceptWay(way) > 0);
        way.setTag("bicycle", "yes");
        assertTrue(encoder.acceptWay(way) > 0);

        way.clearTags();
        way.setTag("highway", "secondary");
        way.setTag("access", "no");
        assertFalse(encoder.acceptWay(way) > 0);
        way.setTag("bicycle", "dismount");
        assertTrue(encoder.acceptWay(way) > 0);

        way.clearTags();
        way.setTag("highway", "secondary");
        way.setTag("vehicle", "no");
        assertFalse(encoder.acceptWay(way) > 0);
        way.setTag("bicycle", "dismount");
        assertTrue(encoder.acceptWay(way) > 0);

        way.clearTags();
        way.setTag("route", "ferry");
        assertTrue(encoder.acceptWay(way) > 0);
        way.setTag("bicycle", "no");
        assertFalse(encoder.acceptWay(way) > 0);

        way.clearTags();
        way.setTag("route", "ferry");
        way.setTag("foot", "yes");
        assertFalse(encoder.acceptWay(way) > 0);

        way.clearTags();
        way.setTag("highway", "cycleway");
        way.setTag("cycleway", "track");
        way.setTag("railway", "abandoned");
        assertTrue(encoder.acceptWay(way) > 0);

        DateFormat simpleDateFormat = Helper.createFormatter("yyyy MMM dd");

        way.clearTags();
        way.setTag("highway", "road");
        way.setTag("bicycle:conditional", "no @ (" + simpleDateFormat.format(new Date().getTime()) + ")");
        assertFalse(encoder.acceptWay(way) > 0);

        way.clearTags();
        way.setTag("highway", "road");
        way.setTag("access", "no");
        way.setTag("bicycle:conditional", "yes @ (" + simpleDateFormat.format(new Date().getTime()) + ")");
        assertTrue(encoder.acceptWay(way) > 0);
    }

    @Test
    public void testTramStations() {
        ReaderWay way = new ReaderWay(1);
        way.setTag("highway", "secondary");
        way.setTag("railway", "rail");
        assertTrue(encoder.acceptWay(way) > 0);

        way = new ReaderWay(1);
        way.setTag("highway", "secondary");
        way.setTag("railway", "station");
        assertTrue(encoder.acceptWay(way) > 0);

        way = new ReaderWay(1);
        way.setTag("highway", "secondary");
        way.setTag("railway", "station");
        way.setTag("bicycle", "yes");
        assertTrue(encoder.acceptWay(way) > 0);

        way.setTag("bicycle", "no");
        assertTrue(encoder.acceptWay(way) == 0);

        way = new ReaderWay(1);
        way.setTag("railway", "platform");
        IntsRef flags = encoder.handleWayTags(encodingManager.createEdgeFlags(), way, encoder.acceptWay(way), 0);
        assertNotEquals(0, flags.ints[0]);

        way = new ReaderWay(1);
        way.setTag("highway", "track");
        way.setTag("railway", "platform");
        flags = encoder.handleWayTags(encodingManager.createEdgeFlags(), way, encoder.acceptWay(way), 0);
        assertNotEquals(0, flags.ints[0]);

        way = new ReaderWay(1);
        way.setTag("highway", "track");
        way.setTag("railway", "platform");
        way.setTag("bicycle", "no");
        flags = encoder.handleWayTags(encodingManager.createEdgeFlags(), way, encoder.acceptWay(way), 0);
        assertEquals(0, flags.ints[0]);
    }

    @Test
    public void testAvoidTunnel() {
        ReaderWay osmWay = new ReaderWay(1);
        osmWay.setTag("highway", "residential");
        assertPriority(PREFER.getValue(), osmWay);

        osmWay.setTag("tunnel", "yes");
        assertPriority(UNCHANGED.getValue(), osmWay);

        osmWay.setTag("highway", "secondary");
        osmWay.setTag("tunnel", "yes");
        assertPriority(AVOID_AT_ALL_COSTS.getValue(), osmWay);

        osmWay.setTag("bicycle", "designated");
        assertPriority(PREFER.getValue(), osmWay);
    }

    @Test
    public void testTram() {
        ReaderWay way = new ReaderWay(1);
        // very dangerous
        way.setTag("highway", "secondary");
        way.setTag("railway", "tram");
        assertPriority(AVOID_AT_ALL_COSTS.getValue(), way);

        // should be safe now
        way.setTag("bicycle", "designated");
        assertPriority(PREFER.getValue(), way);
    }

    @Test
    public void testHandleCommonWayTags() {
        ReaderWay way = new ReaderWay(1);
        String wayType;

        way.setTag("highway", "steps");
        wayType = getWayTypeFromFlags(way);
        assertEquals("get off the bike", wayType);

        way.setTag("highway", "footway");
        wayType = getWayTypeFromFlags(way);
        assertEquals("get off the bike", wayType);

        way.setTag("highway", "footway");
        way.setTag("surface", "pebblestone");
        wayType = getWayTypeFromFlags(way);
        assertEquals("get off the bike", wayType);

        way.setTag("highway", "residential");
        wayType = getWayTypeFromFlags(way);
        assertEquals("", wayType);
        assertPriority(PREFER.getValue(), way);

        way.clearTags();
        way.setTag("highway", "residential");
        way.setTag("bicycle", "yes");
        wayType = getWayTypeFromFlags(way);
        assertEquals("", wayType);

        way.clearTags();
        way.setTag("highway", "residential");
        way.setTag("bicycle", "designated");
        wayType = getWayTypeFromFlags(way);
        assertEquals("", wayType);

        way.clearTags();
        way.setTag("highway", "track");
        way.setTag("bicycle", "designated");
        wayType = getWayTypeFromFlags(way);
        assertEquals("cycleway, unpaved", wayType);

        way.clearTags();
        way.setTag("highway", "cycleway");
        wayType = getWayTypeFromFlags(way);
        assertEquals("cycleway", wayType);
        assertPriority(VERY_NICE.getValue(), way);

        way.setTag("surface", "grass");
        wayType = getWayTypeFromFlags(way);
        assertEquals("cycleway, unpaved", wayType);

        way.setTag("surface", "asphalt");
        wayType = getWayTypeFromFlags(way);
        assertEquals("cycleway", wayType);
        assertPriority(VERY_NICE.getValue(), way);

        way.setTag("highway", "footway");
        way.setTag("bicycle", "yes");
        way.setTag("surface", "grass");
        wayType = getWayTypeFromFlags(way);
        assertEquals("small way, unpaved", wayType);

        way.setTag("bicycle", "designated");
        wayType = getWayTypeFromFlags(way);
        assertEquals("cycleway, unpaved", wayType);

        way.clearTags();
        way.setTag("highway", "footway");
        way.setTag("bicycle", "yes");
        way.setTag("surface", "grass");
        wayType = getWayTypeFromFlags(way);
        assertEquals("small way, unpaved", wayType);

        way.clearTags();
        way.setTag("railway", "platform");
        wayType = getWayTypeFromFlags(way);
        assertEquals("get off the bike", wayType);

        way.clearTags();
        way.setTag("highway", "track");
        way.setTag("railway", "platform");
        wayType = getWayTypeFromFlags(way);
        assertEquals("get off the bike, unpaved", wayType);

        way.clearTags();
        way.setTag("highway", "secondary");
        way.setTag("bicycle", "dismount");
        wayType = getWayTypeFromFlags(way);
        assertEquals("get off the bike", wayType);

    }

    @Test
    public void testService() {
        ReaderWay way = new ReaderWay(1);
        way.setTag("highway", "service");
        assertEquals(14, encoder.getSpeed(way));
        assertPriority(PREFER.getValue(), way);

        way.setTag("service", "parking_aisle");
        assertEquals(6, encoder.getSpeed(way));
        assertPriority(AVOID_IF_POSSIBLE.getValue(), way);
    }

    @Test
    public void testSacScale() {
        ReaderWay way = new ReaderWay(1);
        way.setTag("highway", "service");
        way.setTag("sac_scale", "hiking");
        // allow
        assertTrue(encoder.acceptWay(way) > 0);

        way.setTag("sac_scale", "alpine_hiking");
        assertTrue(encoder.acceptWay(way) == 0);
    }

    @Test
    public void testReduceToMaxSpeed() {
        ReaderWay way = new ReaderWay(12);
        way.setTag("maxspeed", "90");
        assertEquals(12, encoder.applyMaxSpeed(way, 12), 1e-2);
    }

    @Test
    public void testPreferenceForSlowSpeed() {
        ReaderWay osmWay = new ReaderWay(1);
        osmWay.setTag("highway", "tertiary");
        IntsRef edgeFlags = encodingManager.createEdgeFlags();
        avSpeedEnc.setDecimal(false, edgeFlags, encoder.applyMaxSpeed(osmWay, 49));
        assertEquals(30, avSpeedEnc.getDecimal(false, edgeFlags), 1e-1);
        assertPriority(PREFER.getValue(), osmWay);
    }

    @Test
    public void testHandleWayTagsCallsHandlePriority() {
        ReaderWay osmWay = new ReaderWay(1);
        osmWay.setTag("highway", "cycleway");
        IntsRef edgeFlags = encoder.handleWayTags(encodingManager.createEdgeFlags(), osmWay, encoder.acceptBit, 0);
        DecimalEncodedValue priorityEnc = encodingManager.getDecimalEncodedValue(EncodingManager.getKey(encoder, "priority"));
        assertEquals((double) VERY_NICE.getValue() / BEST.getValue(), priorityEnc.getDecimal(false, edgeFlags), 1e-3);
    }

    @Test
    public void testAvoidMotorway() {
        ReaderWay osmWay = new ReaderWay(1);
        osmWay.setTag("highway", "motorway");
        osmWay.setTag("bicycle", "yes");
        assertPriority(REACH_DEST.getValue(), osmWay);
    }

    @Test
    public void testPriority() {
        IntsRef flags = encodingManager.createEdgeFlags();
<<<<<<< HEAD
        encoder.priorityWayEncoder.setDecimal(false, flags, 1);
=======
        encoder.priorityWayEncoder.setDecimal(false, flags, PriorityCode.getFactor(PriorityCode.BEST.getValue()));
>>>>>>> bf4c3001
        DecimalEncodedValue priorityEnc = encodingManager.getDecimalEncodedValue(EncodingManager.getKey(encoder, "priority"));
        assertEquals(1, priorityEnc.getDecimal(false, flags), 1e-3);

        flags = encodingManager.createEdgeFlags();
<<<<<<< HEAD
        encoder.priorityWayEncoder.setDecimal(false, flags, (double) PriorityCode.AVOID_IF_POSSIBLE.getValue() / PriorityCode.BEST.getValue());
=======
        encoder.priorityWayEncoder.setDecimal(false, flags, PriorityCode.getFactor(PriorityCode.AVOID_IF_POSSIBLE.getValue()));
>>>>>>> bf4c3001
        assertEquals(3d / 7d, priorityEnc.getDecimal(false, flags), 1e-3);
    }

    @Test
    public void testBarrierAccess() {
        // by default allow access through the gate for bike & foot!
        ReaderNode node = new ReaderNode(1, -1, -1);
        node.setTag("barrier", "gate");
        // no barrier!
        assertTrue(encoder.handleNodeTags(node) == 0);

        node.setTag("bicycle", "yes");
        // no barrier!
        assertTrue(encoder.handleNodeTags(node) == 0);

        node = new ReaderNode(1, -1, -1);
        node.setTag("barrier", "gate");
        node.setTag("access", "no");
        // barrier!
        assertTrue(encoder.handleNodeTags(node) > 0);

        node = new ReaderNode(1, -1, -1);
        node.setTag("barrier", "gate");
        node.setTag("access", "yes");
        node.setTag("bicycle", "no");
        // barrier!
        assertTrue(encoder.handleNodeTags(node) > 0);

        node = new ReaderNode(1, -1, -1);
        node.setTag("barrier", "gate");
        node.setTag("access", "no");
        node.setTag("foot", "yes");
        // barrier!
        assertTrue(encoder.handleNodeTags(node) > 0);

        node = new ReaderNode(1, -1, -1);
        node.setTag("barrier", "gate");
        node.setTag("access", "no");
        node.setTag("bicycle", "yes");
        // no barrier!
        assertTrue(encoder.handleNodeTags(node) == 0);
    }

    @Test
    public void testBarrierAccessFord() {
        ReaderNode node = new ReaderNode(1, -1, -1);
        node.setTag("ford", "yes");
        // barrier!
        assertTrue(encoder.handleNodeTags(node) > 0);

        node.setTag("bicycle", "yes");
        // no barrier!
        assertTrue(encoder.handleNodeTags(node) == 0);
    }
}<|MERGE_RESOLUTION|>--- conflicted
+++ resolved
@@ -427,20 +427,12 @@
     @Test
     public void testPriority() {
         IntsRef flags = encodingManager.createEdgeFlags();
-<<<<<<< HEAD
-        encoder.priorityWayEncoder.setDecimal(false, flags, 1);
-=======
         encoder.priorityWayEncoder.setDecimal(false, flags, PriorityCode.getFactor(PriorityCode.BEST.getValue()));
->>>>>>> bf4c3001
         DecimalEncodedValue priorityEnc = encodingManager.getDecimalEncodedValue(EncodingManager.getKey(encoder, "priority"));
         assertEquals(1, priorityEnc.getDecimal(false, flags), 1e-3);
 
         flags = encodingManager.createEdgeFlags();
-<<<<<<< HEAD
-        encoder.priorityWayEncoder.setDecimal(false, flags, (double) PriorityCode.AVOID_IF_POSSIBLE.getValue() / PriorityCode.BEST.getValue());
-=======
         encoder.priorityWayEncoder.setDecimal(false, flags, PriorityCode.getFactor(PriorityCode.AVOID_IF_POSSIBLE.getValue()));
->>>>>>> bf4c3001
         assertEquals(3d / 7d, priorityEnc.getDecimal(false, flags), 1e-3);
     }
 
