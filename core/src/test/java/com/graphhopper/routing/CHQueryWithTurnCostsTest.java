--- conflicted
+++ resolved
@@ -23,11 +23,6 @@
 import com.graphhopper.routing.util.CarFlagEncoder;
 import com.graphhopper.routing.util.EncodingManager;
 import com.graphhopper.routing.util.FlagEncoder;
-<<<<<<< HEAD
-import com.graphhopper.routing.weighting.ShortestWeighting;
-=======
-import com.graphhopper.routing.util.MotorcycleFlagEncoder;
->>>>>>> 60e6bc27
 import com.graphhopper.routing.weighting.TurnWeighting;
 import com.graphhopper.routing.weighting.Weighting;
 import com.graphhopper.storage.CHGraph;
@@ -70,7 +65,7 @@
     public CHQueryWithTurnCostsTest(String algoString) {
         this.algoString = algoString;
         graph = new GraphBuilder(encodingManager)
-                .setCHProfileStrings("motorcycle|shortest|edge")
+                .setCHProfileStrings("car|shortest|edge")
                 .create();
         weighting = graph.getCHProfiles().get(0).getWeighting();
         chGraph = graph.getCHGraph();
