--- conflicted
+++ resolved
@@ -68,14 +68,10 @@
         if (points.size() < 2)
             throw new IllegalArgumentException("At least 2 points have to be specified, but was:" + points.size());
 
-<<<<<<< HEAD
         EdgeFilter edgeFilter = DefaultEdgeFilter.allEdges(encoder.getAccessEnc());
-=======
-        EdgeFilter edgeFilter = DefaultEdgeFilter.allEdges(encoder);
         EdgeFilter strictEdgeFilter = !ghRequest.hasSnapPreventions() ? edgeFilter : new SnapPreventionEdgeFilter(edgeFilter,
                 encoder.getEnumEncodedValue(RoadClass.KEY, RoadClass.class),
                 encoder.getEnumEncodedValue(RoadEnvironment.KEY, RoadEnvironment.class), ghRequest.getSnapPreventions());
->>>>>>> cf309c40
         queryResults = new ArrayList<>(points.size());
         for (int placeIndex = 0; placeIndex < points.size(); placeIndex++) {
             GHPoint point = points.get(placeIndex);
