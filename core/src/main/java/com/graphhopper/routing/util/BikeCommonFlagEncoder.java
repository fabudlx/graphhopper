/*
 *  Licensed to GraphHopper GmbH under one or more contributor
 *  license agreements. See the NOTICE file distributed with this work for
 *  additional information regarding copyright ownership.
 *
 *  GraphHopper GmbH licenses this file to you under the Apache License,
 *  Version 2.0 (the "License"); you may not use this file except in
 *  compliance with the License. You may obtain a copy of the License at
 *
 *       http://www.apache.org/licenses/LICENSE-2.0
 *
 *  Unless required by applicable law or agreed to in writing, software
 *  distributed under the License is distributed on an "AS IS" BASIS,
 *  WITHOUT WARRANTIES OR CONDITIONS OF ANY KIND, either express or implied.
 *  See the License for the specific language governing permissions and
 *  limitations under the License.
 */
package com.graphhopper.routing.util;

import com.graphhopper.reader.ReaderWay;
import com.graphhopper.routing.profiles.*;
import com.graphhopper.routing.weighting.PriorityWeighting;
import com.graphhopper.storage.IntsRef;
import com.graphhopper.util.Helper;
import com.graphhopper.util.InstructionAnnotation;
import com.graphhopper.util.Translation;

import java.util.*;

import static com.graphhopper.routing.profiles.RouteNetwork.*;
import static com.graphhopper.routing.util.EncodingManager.getKey;
import static com.graphhopper.routing.util.PriorityCode.*;

/**
 * Defines bit layout of bicycles (not motorcycles) for speed, access and relations (network).
 * <p>
 *
 * @author Peter Karich
 * @author Nop
 * @author ratrun
 */
abstract public class BikeCommonFlagEncoder extends AbstractFlagEncoder {
    /**
     * Reports whether this edge is unpaved.
     */
    public static final int K_UNPAVED = 100;
    protected static final int PUSHING_SECTION_SPEED = 4;
    // Pushing section highways are parts where you need to get off your bike and push it (German: Schiebestrecke)
    protected final HashSet<String> pushingSectionsHighways = new HashSet<>();
    protected final HashSet<String> oppositeLanes = new HashSet<>();
    protected final Set<String> preferHighwayTags = new HashSet<>();
    protected final Set<String> avoidHighwayTags = new HashSet<>();
    protected final Set<String> unpavedSurfaceTags = new HashSet<>();
    private final Map<String, Integer> trackTypeSpeeds = new HashMap<>();
    private final Map<String, Integer> surfaceSpeeds = new HashMap<>();
    private final Set<String> roadValues = new HashSet<>();
    private final Map<String, Integer> highwaySpeeds = new HashMap<>();
    protected boolean speedTwoDirections;
    DecimalEncodedValue priorityEnc;
    private BooleanEncodedValue unpavedEnc;
    private IntEncodedValue wayTypeEnc;
    // Car speed limit which switches the preference from UNCHANGED to AVOID_IF_POSSIBLE
    private int avoidSpeedLimit;
    EnumEncodedValue<RouteNetwork> bikeRouteEnc;
    Map<RouteNetwork, Integer> routeMap = new HashMap<>();

    // This is the specific bicycle class
    private String classBicycleKey;

    protected BikeCommonFlagEncoder(int speedBits, double speedFactor, int maxTurnCosts) {
        super(speedBits, speedFactor, maxTurnCosts);
        // strict set, usually vehicle and agricultural/forestry are ignored by cyclists
        restrictions.addAll(Arrays.asList("bicycle", "vehicle", "access"));
        restrictedValues.add("private");
        restrictedValues.add("no");
        restrictedValues.add("restricted");
        restrictedValues.add("military");
        restrictedValues.add("emergency");

        intendedValues.add("yes");
        intendedValues.add("designated");
        intendedValues.add("official");
        intendedValues.add("permissive");

        oppositeLanes.add("opposite");
        oppositeLanes.add("opposite_lane");
        oppositeLanes.add("opposite_track");

        setBlockByDefault(false);
        potentialBarriers.add("gate");
        // potentialBarriers.add("lift_gate");
        potentialBarriers.add("swing_gate");
        potentialBarriers.add("cattle_grid");

        absoluteBarriers.add("fence");
        absoluteBarriers.add("stile");
        absoluteBarriers.add("turnstile");

        unpavedSurfaceTags.add("unpaved");
        unpavedSurfaceTags.add("gravel");
        unpavedSurfaceTags.add("ground");
        unpavedSurfaceTags.add("dirt");
        unpavedSurfaceTags.add("grass");
        unpavedSurfaceTags.add("compacted");
        unpavedSurfaceTags.add("earth");
        unpavedSurfaceTags.add("fine_gravel");
        unpavedSurfaceTags.add("grass_paver");
        unpavedSurfaceTags.add("ice");
        unpavedSurfaceTags.add("mud");
        unpavedSurfaceTags.add("salt");
        unpavedSurfaceTags.add("sand");
        unpavedSurfaceTags.add("wood");

        roadValues.add("living_street");
        roadValues.add("road");
        roadValues.add("service");
        roadValues.add("unclassified");
        roadValues.add("residential");
        roadValues.add("trunk");
        roadValues.add("trunk_link");
        roadValues.add("primary");
        roadValues.add("primary_link");
        roadValues.add("secondary");
        roadValues.add("secondary_link");
        roadValues.add("tertiary");
        roadValues.add("tertiary_link");

        maxPossibleSpeed = 30;

        setTrackTypeSpeed("grade1", 18); // paved
        setTrackTypeSpeed("grade2", 12); // now unpaved ...
        setTrackTypeSpeed("grade3", 8);
        setTrackTypeSpeed("grade4", 6);
        setTrackTypeSpeed("grade5", 4); // like sand/grass     

        setSurfaceSpeed("paved", 18);
        setSurfaceSpeed("asphalt", 18);
        setSurfaceSpeed("cobblestone", 8);
        setSurfaceSpeed("cobblestone:flattened", 10);
        setSurfaceSpeed("sett", 10);
        setSurfaceSpeed("concrete", 18);
        setSurfaceSpeed("concrete:lanes", 16);
        setSurfaceSpeed("concrete:plates", 16);
        setSurfaceSpeed("paving_stones", 12);
        setSurfaceSpeed("paving_stones:30", 12);
        setSurfaceSpeed("unpaved", 14);
        setSurfaceSpeed("compacted", 16);
        setSurfaceSpeed("dirt", 10);
        setSurfaceSpeed("earth", 12);
        setSurfaceSpeed("fine_gravel", 18);
        setSurfaceSpeed("grass", 8);
        setSurfaceSpeed("grass_paver", 8);
        setSurfaceSpeed("gravel", 12);
        setSurfaceSpeed("ground", 12);
        setSurfaceSpeed("ice", PUSHING_SECTION_SPEED / 2);
        setSurfaceSpeed("metal", 10);
        setSurfaceSpeed("mud", 10);
        setSurfaceSpeed("pebblestone", 16);
        setSurfaceSpeed("salt", 6);
        setSurfaceSpeed("sand", 6);
        setSurfaceSpeed("wood", 6);

        setHighwaySpeed("living_street", 6);
        setHighwaySpeed("steps", PUSHING_SECTION_SPEED / 2);

        final int CYCLEWAY_SPEED = 18;  // Make sure cycleway and path use same speed value, see #634
        setHighwaySpeed("cycleway", CYCLEWAY_SPEED);
        setHighwaySpeed("path", 10);
        setHighwaySpeed("footway", 6);
        setHighwaySpeed("platform", 6);
        setHighwaySpeed("pedestrian", 6);
        setHighwaySpeed("track", 12);
        setHighwaySpeed("service", 14);
        setHighwaySpeed("residential", 18);
        // no other highway applies:
        setHighwaySpeed("unclassified", 16);
        // unknown road:
        setHighwaySpeed("road", 12);

        setHighwaySpeed("trunk", 18);
        setHighwaySpeed("trunk_link", 18);
        setHighwaySpeed("primary", 18);
        setHighwaySpeed("primary_link", 18);
        setHighwaySpeed("secondary", 18);
        setHighwaySpeed("secondary_link", 18);
        setHighwaySpeed("tertiary", 18);
        setHighwaySpeed("tertiary_link", 18);

        // special case see tests and #191
        setHighwaySpeed("motorway", 18);
        setHighwaySpeed("motorway_link", 18);
        avoidHighwayTags.add("motorway");
        avoidHighwayTags.add("motorway_link");

        routeMap.put(INTERNATIONAL, BEST.getValue());
        routeMap.put(NATIONAL, BEST.getValue());
        routeMap.put(REGIONAL, VERY_NICE.getValue());
        routeMap.put(LOCAL, PREFER.getValue());

        speedDefault = highwaySpeeds.get("cycleway");
        setAvoidSpeedLimit(71);
    }

    @Override
    public int getVersion() {
        return 3;
    }

    @Override
    public void createEncodedValues(List<EncodedValue> registerNewEncodedValue, String prefix, int index) {
        // first two bits are reserved for route handling in superclass
        super.createEncodedValues(registerNewEncodedValue, prefix, index);
        registerNewEncodedValue.add(avgSpeedEnc = new UnsignedDecimalEncodedValue(getKey(prefix, "average_speed"), speedBits, speedFactor, speedTwoDirections));
        registerNewEncodedValue.add(unpavedEnc = new SimpleBooleanEncodedValue(getKey(prefix, "paved"), false));
        registerNewEncodedValue.add(wayTypeEnc = new UnsignedIntEncodedValue(getKey(prefix, "waytype"), 2, false));
        registerNewEncodedValue.add(priorityEnc = new UnsignedDecimalEncodedValue(getKey(prefix, "priority"), 3, PriorityCode.getFactor(1), false));

<<<<<<< HEAD
        bikeRouteEnc = getEnumEncodedValue(getKey("bike", EV_SUFFIX), RouteNetwork.class);
        routeEnc = getEnumEncodedValue(Route.KEY, Route.class);
=======
        bikeRouteEnc = getEnumEncodedValue(getKey("bike", PART_NAME), RouteNetwork.class);
>>>>>>> e40a9ff5
    }

    @Override
    public EncodingManager.Access getAccess(ReaderWay way) {
        String highwayValue = way.getTag("highway");
        if (highwayValue == null) {
            EncodingManager.Access accept = EncodingManager.Access.CAN_SKIP;

            if (way.hasTag("route", ferries)) {
                // if bike is NOT explicitly tagged allow bike but only if foot is not specified
                String bikeTag = way.getTag("bicycle");
                if (bikeTag == null && !way.hasTag("foot") || intendedValues.contains(bikeTag))
                    accept = EncodingManager.Access.FERRY;
            }

            // special case not for all acceptedRailways, only platform
            if (way.hasTag("railway", "platform"))
                accept = EncodingManager.Access.WAY;

            if (way.hasTag("man_made", "pier"))
                accept = EncodingManager.Access.WAY;

            if (!accept.canSkip()) {
                if (way.hasTag(restrictions, restrictedValues) && !getConditionalTagInspector().isRestrictedWayConditionallyPermitted(way))
                    return EncodingManager.Access.CAN_SKIP;
                return accept;
            }

            return EncodingManager.Access.CAN_SKIP;
        }

        if (!highwaySpeeds.containsKey(highwayValue))
            return EncodingManager.Access.CAN_SKIP;

        String sacScale = way.getTag("sac_scale");
        if (sacScale != null) {
            if ((way.hasTag("highway", "cycleway"))
                    && (way.hasTag("sac_scale", "hiking")))
                return EncodingManager.Access.WAY;
            if (!isSacScaleAllowed(sacScale))
                return EncodingManager.Access.CAN_SKIP;
        }

        // use the way if it is tagged for bikes
        if (way.hasTag("bicycle", intendedValues) ||
                way.hasTag("bicycle", "dismount") ||
                way.hasTag("highway", "cycleway"))
            return EncodingManager.Access.WAY;

        // accept only if explicitly tagged for bike usage
        if ("motorway".equals(highwayValue) || "motorway_link".equals(highwayValue))
            return EncodingManager.Access.CAN_SKIP;

        if (way.hasTag("motorroad", "yes"))
            return EncodingManager.Access.CAN_SKIP;

        // do not use fords with normal bikes, flagged fords are in included above
        if (isBlockFords() && (way.hasTag("highway", "ford") || way.hasTag("ford")))
            return EncodingManager.Access.CAN_SKIP;

        // check access restrictions
        if (way.hasTag(restrictions, restrictedValues) && !getConditionalTagInspector().isRestrictedWayConditionallyPermitted(way))
            return EncodingManager.Access.CAN_SKIP;

        if (getConditionalTagInspector().isPermittedWayConditionallyRestricted(way))
            return EncodingManager.Access.CAN_SKIP;
        else
            return EncodingManager.Access.WAY;
    }

    boolean isSacScaleAllowed(String sacScale) {
        // other scales are nearly impossible by an ordinary bike, see http://wiki.openstreetmap.org/wiki/Key:sac_scale
        return "hiking".equals(sacScale);
    }

    /**
     * Apply maxspeed: In contrast to the implementation of the AbstractFlagEncoder, we assume that
     * we can reach the maxspeed for bicycles in case that the road type speed is higher and not
     * just only 90%.
     *
     * @param way   needed to retrieve tags
     * @param speed speed guessed e.g. from the road type or other tags
     * @return The assumed average speed.
     */
    @Override
    protected double applyMaxSpeed(ReaderWay way, double speed) {
        double maxSpeed = getMaxSpeed(way);
        if (maxSpeed >= 0) {
            // We strictly obey speed limits, see #600
            if (speed > maxSpeed)
                return maxSpeed;
        }
        if (speed > maxPossibleSpeed)
            return maxPossibleSpeed;
        return speed;
    }

    @Override
    public IntsRef handleWayTags(IntsRef edgeFlags, ReaderWay way, EncodingManager.Access access) {
        if (access.canSkip())
            return edgeFlags;

        Integer priorityFromRelation = routeMap.get(bikeRouteEnc.getEnum(false, edgeFlags));
        double wayTypeSpeed = getSpeed(way);
        if (!access.isFerry()) {
            wayTypeSpeed = applyMaxSpeed(way, wayTypeSpeed);
            handleSpeed(edgeFlags, way, wayTypeSpeed);
            handleBikeRelated(edgeFlags, way, priorityFromRelation != null && priorityFromRelation > UNCHANGED.getValue());
        } else {
            double ferrySpeed = getFerrySpeed(way);
            handleSpeed(edgeFlags, way, ferrySpeed);
            accessEnc.setBool(false, edgeFlags, true);
            accessEnc.setBool(true, edgeFlags, true);
            priorityFromRelation = AVOID_IF_POSSIBLE.getValue();
        }

        priorityEnc.setDecimal(false, edgeFlags, PriorityCode.getFactor(handlePriority(way, wayTypeSpeed, priorityFromRelation)));
        return edgeFlags;
    }

    int getSpeed(ReaderWay way) {
        int speed = PUSHING_SECTION_SPEED;
        String highwayTag = way.getTag("highway");
        Integer highwaySpeed = highwaySpeeds.get(highwayTag);

        // Under certain conditions we need to increase the speed of pushing sections to the speed of a "highway=cycleway"
        if (way.hasTag("highway", pushingSectionsHighways)
                && ((way.hasTag("foot", "yes") && way.hasTag("segregated", "yes"))
                || way.hasTag("bicycle", "designated") || way.hasTag("bicycle", "official")))
            highwaySpeed = getHighwaySpeed("cycleway");

        String s = way.getTag("surface");
        if (!Helper.isEmpty(s)) {
            Integer surfaceSpeed = surfaceSpeeds.get(s);
            if (surfaceSpeed != null) {
                speed = surfaceSpeed;
                // boost handling for good surfaces but avoid boosting if pushing section
                if (highwaySpeed != null && surfaceSpeed > highwaySpeed) {
                    if (pushingSectionsHighways.contains(highwayTag))
                        speed = highwaySpeed;
                    else
                        speed = surfaceSpeed;
                }
            }
        } else {
            String tt = way.getTag("tracktype");
            if (!Helper.isEmpty(tt)) {
                Integer tInt = trackTypeSpeeds.get(tt);
                if (tInt != null)
                    speed = tInt;
            } else if (highwaySpeed != null) {
                if (!way.hasTag("service"))
                    speed = highwaySpeed;
                else
                    speed = highwaySpeeds.get("living_street");
            }
        }

        // Until now we assumed that the way is no pushing section
        // Now we check that, but only in case that our speed is bigger compared to the PUSHING_SECTION_SPEED
        if (speed > PUSHING_SECTION_SPEED
                && (way.hasTag("highway", pushingSectionsHighways) || way.hasTag("bicycle", "dismount"))) {
            if (!way.hasTag("bicycle", intendedValues)) {
                // Here we set the speed for pushing sections and set speed for steps as even lower:
                if (way.hasTag("highway", "steps"))
                    speed = PUSHING_SECTION_SPEED / 2;
                else
                    speed = PUSHING_SECTION_SPEED;
            } else if (way.hasTag("bicycle", "designated") || way.hasTag("bicycle", "official")) {
                // Here we handle the cases where the OSM tagging results in something similar to "highway=cycleway"
                speed = highwaySpeeds.get("cycleway");
            } else {
                speed = PUSHING_SECTION_SPEED;
            }
            // Increase speed in case of segregated
            if (speed <= PUSHING_SECTION_SPEED && way.hasTag("segregated", "yes"))
                speed = PUSHING_SECTION_SPEED * 2;
        }
        return speed;
    }

    @Override
    public InstructionAnnotation getAnnotation(IntsRef edgeFlags, Translation tr) {
        int paveType = 0; // paved
        if (unpavedEnc.getBool(false, edgeFlags))
            paveType = 1; // unpaved

        int wayType = wayTypeEnc.getInt(false, edgeFlags);
        String wayName = getWayName(paveType, wayType, tr);
        return new InstructionAnnotation(0, wayName);
    }

    String getWayName(int pavementType, int wayType, Translation tr) {
        String pavementName = "";
        if (pavementType == 1)
            pavementName = tr.tr("unpaved");

        String wayTypeName = "";
        switch (wayType) {
            case 0:
                wayTypeName = "";
                break;
            case 1:
                wayTypeName = tr.tr("off_bike");
                break;
            case 2:
                wayTypeName = tr.tr("cycleway");
                break;
            case 3:
                wayTypeName = tr.tr("small_way");
                break;
        }

        if (pavementName.isEmpty()) {
            if (wayType == 0 || wayType == 3)
                return "";
            return wayTypeName;
        } else if (wayTypeName.isEmpty())
            return pavementName;
        else
            return wayTypeName + ", " + pavementName;
    }

    /**
     * In this method we prefer cycleways or roads with designated bike access and avoid big roads
     * or roads with trams or pedestrian.
     *
     * @return new priority based on priorityFromRelation and on the tags in ReaderWay.
     */
    int handlePriority(ReaderWay way, double wayTypeSpeed, Integer priorityFromRelation) {
        TreeMap<Double, Integer> weightToPrioMap = new TreeMap<>();
        if (priorityFromRelation == null)
            weightToPrioMap.put(0d, UNCHANGED.getValue());
        else
            weightToPrioMap.put(110d, priorityFromRelation);

        collect(way, wayTypeSpeed, weightToPrioMap);

        // pick priority with biggest order value
        return weightToPrioMap.lastEntry().getValue();
    }

    // Conversion of class value to priority. See http://wiki.openstreetmap.org/wiki/Class:bicycle
    private PriorityCode convertClassValueToPriority(String tagvalue) {
        int classvalue;
        try {
            classvalue = Integer.parseInt(tagvalue);
        } catch (NumberFormatException e) {
            return UNCHANGED;
        }

        switch (classvalue) {
            case 3:
                return BEST;
            case 2:
                return VERY_NICE;
            case 1:
                return PREFER;
            case 0:
                return UNCHANGED;
            case -1:
                return AVOID_IF_POSSIBLE;
            case -2:
                return REACH_DEST;
            case -3:
                return AVOID_AT_ALL_COSTS;
            default:
                return UNCHANGED;
        }
    }

    /**
     * @param weightToPrioMap associate a weight with every priority. This sorted map allows
     *                        subclasses to 'insert' more important priorities as well as overwrite determined priorities.
     */
    void collect(ReaderWay way, double wayTypeSpeed, TreeMap<Double, Integer> weightToPrioMap) {
        String service = way.getTag("service");
        String highway = way.getTag("highway");
        if (way.hasTag("bicycle", "designated") || way.hasTag("bicycle", "official")) {
            if ("path".equals(highway))
                weightToPrioMap.put(100d, VERY_NICE.getValue());
            else
                weightToPrioMap.put(100d, PREFER.getValue());
        }

        if ("cycleway".equals(highway)) {
            if (way.hasTag("foot", intendedValues) && !way.hasTag("segregated", "yes"))
                weightToPrioMap.put(100d, PREFER.getValue());
            else
                weightToPrioMap.put(100d, VERY_NICE.getValue());
        }

        double maxSpeed = getMaxSpeed(way);
        if (preferHighwayTags.contains(highway) || maxSpeed > 0 && maxSpeed <= 30) {
            if (maxSpeed < avoidSpeedLimit) {
                weightToPrioMap.put(40d, PREFER.getValue());
                if (way.hasTag("tunnel", intendedValues))
                    weightToPrioMap.put(40d, UNCHANGED.getValue());
            }
        } else if (avoidHighwayTags.contains(highway)
                || maxSpeed >= avoidSpeedLimit && !"track".equals(highway)) {
            weightToPrioMap.put(50d, REACH_DEST.getValue());
            if (way.hasTag("tunnel", intendedValues))
                weightToPrioMap.put(50d, AVOID_AT_ALL_COSTS.getValue());
        }

        if (pushingSectionsHighways.contains(highway)
                || way.hasTag("bicycle", "use_sidepath")
                || "parking_aisle".equals(service)) {
            int pushingSectionPrio = AVOID_IF_POSSIBLE.getValue();
            if (way.hasTag("bicycle", "yes") || way.hasTag("bicycle", "permissive"))
                pushingSectionPrio = PREFER.getValue();
            if (way.hasTag("bicycle", "designated") || way.hasTag("bicycle", "official"))
                pushingSectionPrio = VERY_NICE.getValue();
            if (way.hasTag("foot", "yes")) {
                pushingSectionPrio = Math.max(pushingSectionPrio - 1, WORST.getValue());
                if (way.hasTag("segregated", "yes"))
                    pushingSectionPrio = Math.min(pushingSectionPrio + 1, BEST.getValue());
            }
            weightToPrioMap.put(100d, pushingSectionPrio);
        }

        if (way.hasTag("railway", "tram"))
            weightToPrioMap.put(50d, AVOID_AT_ALL_COSTS.getValue());

        String classBicycleValue = way.getTag(classBicycleKey);
        if (classBicycleValue != null) {
            // We assume that humans are better in classifying preferences compared to our algorithm above -> weight = 100
            weightToPrioMap.put(100d, convertClassValueToPriority(classBicycleValue).getValue());
        } else {
            String classBicycle = way.getTag("class:bicycle");
            if (classBicycle != null)
                weightToPrioMap.put(100d, convertClassValueToPriority(classBicycle).getValue());
        }

        // Increase the priority for scenic routes or in case that maxspeed limits our average speed as compensation. See #630
        if (way.hasTag("scenic", "yes") || maxSpeed > 0 && maxSpeed < wayTypeSpeed) {
            if (weightToPrioMap.lastEntry().getValue() < BEST.getValue())
                // Increase the prio by one step
                weightToPrioMap.put(110d, weightToPrioMap.lastEntry().getValue() + 1);
        }
    }

    /**
     * Handle surface and wayType encoding
     */
    void handleBikeRelated(IntsRef edgeFlags, ReaderWay way, boolean partOfCycleRelation) {
        String surfaceTag = way.getTag("surface");
        String highway = way.getTag("highway");
        String trackType = way.getTag("tracktype");

        // Populate unpavedBit
        if ("track".equals(highway) && !"grade1".equals(trackType)
                || "path".equals(highway) && surfaceTag == null
                || unpavedSurfaceTags.contains(surfaceTag)) {
            unpavedEnc.setBool(false, edgeFlags, true);
        }

        WayType wayType;
        if (roadValues.contains(highway))
            wayType = WayType.ROAD;
        else
            wayType = WayType.OTHER_SMALL_WAY;

        boolean isPushingSection = isPushingSection(way);
        if (isPushingSection && !partOfCycleRelation || "steps".equals(highway))
            wayType = WayType.PUSHING_SECTION;

        if (way.hasTag("bicycle", intendedValues)) {
            if (isPushingSection && !way.hasTag("bicycle", "designated"))
                wayType = WayType.OTHER_SMALL_WAY;
            else if (wayType == WayType.OTHER_SMALL_WAY || wayType == WayType.PUSHING_SECTION)
                wayType = WayType.CYCLEWAY;
        } else if ("cycleway".equals(highway))
            wayType = WayType.CYCLEWAY;

        wayTypeEnc.setInt(false, edgeFlags, wayType.getValue());
    }

    boolean isPushingSection(ReaderWay way) {
        return way.hasTag("highway", pushingSectionsHighways) || way.hasTag("railway", "platform") || way.hasTag("bicycle", "dismount");
    }

    protected void handleSpeed(IntsRef edgeFlags, ReaderWay way, double speed) {
        avgSpeedEnc.setDecimal(false, edgeFlags, speed);

        // handle oneways        
        boolean isOneway = way.hasTag("oneway", oneways)
                || way.hasTag("oneway:bicycle", oneways)
                || way.hasTag("vehicle:backward")
                || way.hasTag("vehicle:forward")
                || way.hasTag("bicycle:forward");

        if ((isOneway || roundaboutEnc.getBool(false, edgeFlags))
                && !way.hasTag("oneway:bicycle", "no")
                && !way.hasTag("bicycle:backward")
                && !way.hasTag("cycleway", oppositeLanes)
                && !way.hasTag("cycleway:left", oppositeLanes)
                && !way.hasTag("cycleway:right", oppositeLanes)) {
            boolean isBackward = way.hasTag("oneway", "-1")
                    || way.hasTag("oneway:bicycle", "-1")
                    || way.hasTag("vehicle:forward", "no")
                    || way.hasTag("bicycle:forward", "no");
            if (isBackward)
                accessEnc.setBool(true, edgeFlags, true);
            else
                accessEnc.setBool(false, edgeFlags, true);

        } else {
            accessEnc.setBool(false, edgeFlags, true);
            accessEnc.setBool(true, edgeFlags, true);
        }
    }

    protected void setHighwaySpeed(String highway, int speed) {
        highwaySpeeds.put(highway, speed);
    }

    protected int getHighwaySpeed(String key) {
        return highwaySpeeds.get(key);
    }

    void setTrackTypeSpeed(String tracktype, int speed) {
        trackTypeSpeeds.put(tracktype, speed);
    }

    void setSurfaceSpeed(String surface, int speed) {
        surfaceSpeeds.put(surface, speed);
    }

    void addPushingSection(String highway) {
        pushingSectionsHighways.add(highway);
    }

    @Override
    public boolean supports(Class<?> feature) {
        if (super.supports(feature))
            return true;

        return PriorityWeighting.class.isAssignableFrom(feature);
    }

    public void setAvoidSpeedLimit(int limit) {
        avoidSpeedLimit = limit;
    }

    protected void setSpecificClassBicycle(String subkey) {
        classBicycleKey = "class:bicycle:" + subkey;
    }

    private enum WayType {
        ROAD(0),
        PUSHING_SECTION(1),
        CYCLEWAY(2),
        OTHER_SMALL_WAY(3);

        private final int value;

        private WayType(int value) {
            this.value = value;
        }

        public int getValue() {
            return value;
        }
    }
}<|MERGE_RESOLUTION|>--- conflicted
+++ resolved
@@ -215,12 +215,7 @@
         registerNewEncodedValue.add(wayTypeEnc = new UnsignedIntEncodedValue(getKey(prefix, "waytype"), 2, false));
         registerNewEncodedValue.add(priorityEnc = new UnsignedDecimalEncodedValue(getKey(prefix, "priority"), 3, PriorityCode.getFactor(1), false));
 
-<<<<<<< HEAD
         bikeRouteEnc = getEnumEncodedValue(getKey("bike", EV_SUFFIX), RouteNetwork.class);
-        routeEnc = getEnumEncodedValue(Route.KEY, Route.class);
-=======
-        bikeRouteEnc = getEnumEncodedValue(getKey("bike", PART_NAME), RouteNetwork.class);
->>>>>>> e40a9ff5
     }
 
     @Override
