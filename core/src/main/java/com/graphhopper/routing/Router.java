/*
 *  Licensed to GraphHopper GmbH under one or more contributor
 *  license agreements. See the NOTICE file distributed with this work for
 *  additional information regarding copyright ownership.
 *
 *  GraphHopper GmbH licenses this file to you under the Apache License,
 *  Version 2.0 (the "License"); you may not use this file except in
 *  compliance with the License. You may obtain a copy of the License at
 *
 *       http://www.apache.org/licenses/LICENSE-2.0
 *
 *  Unless required by applicable law or agreed to in writing, software
 *  distributed under the License is distributed on an "AS IS" BASIS,
 *  WITHOUT WARRANTIES OR CONDITIONS OF ANY KIND, either express or implied.
 *  See the License for the specific language governing permissions and
 *  limitations under the License.
 */

package com.graphhopper.routing;

import com.carrotsearch.hppc.cursors.IntCursor;
import com.graphhopper.GHRequest;
import com.graphhopper.GHResponse;
import com.graphhopper.ResponsePath;
import com.graphhopper.config.Profile;
import com.graphhopper.routing.ch.CHRoutingAlgorithmFactory;
import com.graphhopper.routing.lm.LMRoutingAlgorithmFactory;
import com.graphhopper.routing.lm.LandmarkStorage;
import com.graphhopper.routing.querygraph.QueryGraph;
import com.graphhopper.routing.util.DefaultEdgeFilter;
import com.graphhopper.routing.util.EncodingManager;
import com.graphhopper.routing.util.FlagEncoder;
import com.graphhopper.routing.util.TraversalMode;
import com.graphhopper.routing.weighting.BlockAreaWeighting;
import com.graphhopper.routing.weighting.Weighting;
import com.graphhopper.storage.*;
import com.graphhopper.storage.index.LocationIndex;
import com.graphhopper.storage.index.QueryResult;
import com.graphhopper.util.*;
import com.graphhopper.util.details.PathDetailsBuilderFactory;
import com.graphhopper.util.exceptions.PointDistanceExceededException;
import com.graphhopper.util.exceptions.PointNotFoundException;
import com.graphhopper.util.exceptions.PointOutOfBoundsException;
import com.graphhopper.util.shapes.BBox;
import com.graphhopper.util.shapes.GHPoint;

import java.util.*;

import static com.graphhopper.routing.weighting.Weighting.INFINITE_U_TURN_COSTS;
import static com.graphhopper.util.DistanceCalcEarth.DIST_EARTH;
import static com.graphhopper.util.Parameters.Algorithms.ALT_ROUTE;
import static com.graphhopper.util.Parameters.Algorithms.ROUND_TRIP;
import static com.graphhopper.util.Parameters.Routing.*;

public class Router {
    private final GraphHopperStorage ghStorage;
    private final EncodingManager encodingManager;
    private final LocationIndex locationIndex;
    private final Map<String, Profile> profilesByName;
    private final PathDetailsBuilderFactory pathDetailsBuilderFactory;
    private final TranslationMap translationMap;
    private final RouterConfig routerConfig;
    private final WeightingFactory weightingFactory;
    // todo: these should not be necessary anymore as soon as GraphHopperStorage (or something that replaces) it acts
    // like a 'graph database'
    private final Map<String, RoutingCHGraph> chGraphs;
    private final Map<String, LandmarkStorage> landmarks;
    private final boolean chEnabled;
    private final boolean lmEnabled;

    public Router(GraphHopperStorage ghStorage, LocationIndex locationIndex,
                  Map<String, Profile> profilesByName, PathDetailsBuilderFactory pathDetailsBuilderFactory,
                  TranslationMap translationMap, RouterConfig routerConfig, WeightingFactory weightingFactory,
                  Map<String, CHGraph> chGraphs, Map<String, LandmarkStorage> landmarks) {
        this.ghStorage = ghStorage;
        this.encodingManager = ghStorage.getEncodingManager();
        this.locationIndex = locationIndex;
        this.profilesByName = profilesByName;
        this.pathDetailsBuilderFactory = pathDetailsBuilderFactory;
        this.translationMap = translationMap;
        this.routerConfig = routerConfig;
        this.weightingFactory = weightingFactory;
        this.chGraphs = new LinkedHashMap<>(chGraphs.size());
        for (Map.Entry<String, CHGraph> e : chGraphs.entrySet()) {
            this.chGraphs.put(e.getKey(), new RoutingCHGraphImpl(e.getValue()));
        }
        this.landmarks = landmarks;
        // note that his is not the same as !ghStorage.getCHConfigs().isEmpty(), because the GHStorage might have some
        // CHGraphs that were not built yet (and possibly no CH profiles were configured).
        this.chEnabled = !chGraphs.isEmpty();
        this.lmEnabled = !landmarks.isEmpty();
    }

    public GHResponse route(GHRequest request) {
        try {
            validateRequest(request);
            final boolean disableCH = getDisableCH(request.getHints());
            final boolean disableLM = getDisableLM(request.getHints());
            Profile profile = profilesByName.get(request.getProfile());
            if (profile == null)
                throw new IllegalArgumentException("The requested profile '" + request.getProfile() + "' does not exist.\nAvailable profiles: " + profilesByName.keySet());
            if (!profile.isTurnCosts() && !request.getCurbsides().isEmpty())
                throw new IllegalArgumentException("To make use of the " + CURBSIDE + " parameter you need to use a profile that supports turn costs" +
                        "\nThe following profiles do support turn costs: " + getTurnCostProfiles());
            // todo later: should we be able to control this using the edge_based parameter?
            TraversalMode traversalMode = profile.isTurnCosts() ? TraversalMode.EDGE_BASED : TraversalMode.NODE_BASED;
            final int uTurnCostsInt = request.getHints().getInt(Parameters.Routing.U_TURN_COSTS, INFINITE_U_TURN_COSTS);
            if (uTurnCostsInt != INFINITE_U_TURN_COSTS && !traversalMode.isEdgeBased()) {
                throw new IllegalArgumentException("Finite u-turn costs can only be used for edge-based routing, you need to use a profile that" +
                        " supports turn costs. Currently the following profiles that support turn costs are available: " + getTurnCostProfiles());
            }
            final boolean passThrough = getPassThrough(request.getHints());
            final boolean forceCurbsides = request.getHints().getBool(FORCE_CURBSIDE, true);
            int maxVisitedNodesForRequest = request.getHints().getInt(Parameters.Routing.MAX_VISITED_NODES, routerConfig.getMaxVisitedNodes());
            if (maxVisitedNodesForRequest > routerConfig.getMaxVisitedNodes())
                throw new IllegalArgumentException("The max_visited_nodes parameter has to be below or equal to:" + routerConfig.getMaxVisitedNodes());

            // determine weighting
            final boolean useCH = chEnabled && !disableCH;
            Weighting weighting = createWeighting(profile, request.getHints(), request.getPoints(), useCH);

            AlgorithmOptions algoOpts = AlgorithmOptions.start().
                    algorithm(request.getAlgorithm()).
                    traversalMode(traversalMode).
                    weighting(weighting).
                    maxVisitedNodes(maxVisitedNodesForRequest).
                    hints(request.getHints()).
                    build();

            if (ROUND_TRIP.equalsIgnoreCase(request.getAlgorithm())) {
                return routeRoundTrip(request, algoOpts, weighting, profile, disableLM);
            } else if (ALT_ROUTE.equalsIgnoreCase(request.getAlgorithm())) {
                return routeAlt(request, algoOpts, weighting, profile, passThrough, forceCurbsides, disableCH, disableLM);
            } else {
                return routeVia(request, algoOpts, weighting, profile, passThrough, forceCurbsides, disableCH, disableLM);
            }
        } catch (MultiplePointsNotFoundException ex) {
            GHResponse ghRsp = new GHResponse();
            for (IntCursor p : ex.getPointsNotFound()) {
                ghRsp.addError(new PointNotFoundException("Cannot find point " + p.value + ": " + request.getPoints().get(p.index), p.value));
            }
            return ghRsp;
        } catch (IllegalArgumentException ex) {
            GHResponse ghRsp = new GHResponse();
            ghRsp.addError(ex);
            return ghRsp;
        }
    }

    protected GHResponse routeRoundTrip(GHRequest request, AlgorithmOptions algoOpts, Weighting weighting, Profile profile, boolean disableLM) {
        GHResponse ghRsp = new GHResponse();
        StopWatch sw = new StopWatch().start();
        double startHeading = request.getHeadings().isEmpty() ? Double.NaN : request.getHeadings().get(0);
        RoundTripRouting.Params params = new RoundTripRouting.Params(request.getHints(), startHeading, routerConfig.getMaxRoundTripRetries());
        List<QueryResult> qResults = RoundTripRouting.lookup(request.getPoints(), weighting, locationIndex, params);
        ghRsp.addDebugInfo("idLookup:" + sw.stop().getSeconds() + "s");

        // use A* for round trips
        AlgorithmOptions roundTripAlgoOpts = AlgorithmOptions
                .start(algoOpts)
                .algorithm(Parameters.Algorithms.ASTAR_BI)
                .build();
        roundTripAlgoOpts.getHints().putObject(Parameters.Algorithms.AStarBi.EPSILON, 2);
        QueryGraph queryGraph = QueryGraph.create(ghStorage, qResults);
        FlexiblePathCalculator pathCalculator = createFlexiblePathCalculator(queryGraph, profile, roundTripAlgoOpts, disableLM);

        RoundTripRouting.Result result = RoundTripRouting.calcPaths(qResults, pathCalculator);
        // we merge the different legs of the roundtrip into one response path
        ResponsePath responsePath = concatenatePaths(request, weighting, queryGraph, result.paths, qResults);
        ghRsp.add(responsePath);
        ghRsp.getHints().putObject("visited_nodes.sum", result.visitedNodes);
        ghRsp.getHints().putObject("visited_nodes.average", (float) result.visitedNodes / (qResults.size() - 1));
        return ghRsp;
    }

    protected GHResponse routeAlt(GHRequest request, AlgorithmOptions algoOpts, Weighting weighting, Profile profile, boolean passThrough, boolean forceCurbsides, boolean disableCH, boolean disableLM) {
        if (request.getPoints().size() > 2)
            throw new IllegalArgumentException("Currently alternative routes work only with start and end point. You tried to use: " + request.getPoints().size() + " points");
        GHResponse ghRsp = new GHResponse();
        StopWatch sw = new StopWatch().start();
        List<QueryResult> qResults = ViaRouting.lookup(encodingManager, request.getPoints(), weighting, locationIndex, request.getSnapPreventions(), request.getPointHints());
        ghRsp.addDebugInfo("idLookup:" + sw.stop().getSeconds() + "s");
        QueryGraph queryGraph = QueryGraph.create(ghStorage, qResults);
        PathCalculator pathCalculator = createPathCalculator(queryGraph, profile, algoOpts, disableCH, disableLM);

        if (passThrough)
            throw new IllegalArgumentException("Alternative paths and " + PASS_THROUGH + " at the same time is currently not supported");
        if (!request.getCurbsides().isEmpty())
            throw new IllegalArgumentException("Alternative paths do not support the " + CURBSIDE + " parameter yet");

        ViaRouting.Result result = ViaRouting.calcPaths(request.getPoints(), queryGraph, qResults, weighting.getFlagEncoder().getAccessEnc(), pathCalculator, request.getCurbsides(), forceCurbsides, request.getHeadings(), passThrough);
        if (result.paths.isEmpty())
            throw new RuntimeException("Empty paths for alternative route calculation not expected");

        // each path represents a different alternative and we do the path merging for each of them
        PathMerger pathMerger = createPathMerger(request, weighting, queryGraph);
        for (Path path : result.paths) {
            PointList waypoints = getWaypoints(qResults);
            ResponsePath responsePath = pathMerger.doWork(waypoints, Collections.singletonList(path), encodingManager, translationMap.getWithFallBack(request.getLocale()));
            ghRsp.add(responsePath);
        }
        ghRsp.getHints().putObject("visited_nodes.sum", result.visitedNodes);
        ghRsp.getHints().putObject("visited_nodes.average", (float) result.visitedNodes / (qResults.size() - 1));
        return ghRsp;
    }

    protected GHResponse routeVia(GHRequest request, AlgorithmOptions algoOpts, Weighting weighting, Profile profile, boolean passThrough, boolean forceCurbsides, boolean disableCH, boolean disableLM) {
        GHResponse ghRsp = new GHResponse();
        StopWatch sw = new StopWatch().start();
        List<QueryResult> qResults = ViaRouting.lookup(encodingManager, request.getPoints(), weighting, locationIndex, request.getSnapPreventions(), request.getPointHints());
        ghRsp.addDebugInfo("idLookup:" + sw.stop().getSeconds() + "s");
        // (base) query graph used to resolve headings, curbsides etc. this is not necessarily the same thing as
        // the (possibly implementation specific) query graph used by PathCalculator
        QueryGraph queryGraph = QueryGraph.create(ghStorage, qResults);
        PathCalculator pathCalculator = createPathCalculator(queryGraph, profile, algoOpts, disableCH, disableLM);
        ViaRouting.Result result = ViaRouting.calcPaths(request.getPoints(), queryGraph, qResults, weighting.getFlagEncoder().getAccessEnc(), pathCalculator, request.getCurbsides(), forceCurbsides, request.getHeadings(), passThrough);

        if (request.getPoints().size() != result.paths.size() + 1)
            throw new RuntimeException("There should be exactly one more point than paths. points:" + request.getPoints().size() + ", paths:" + result.paths.size());

        // here each path represents one leg of the via-route and we merge them all together into one response path
        ResponsePath responsePath = concatenatePaths(request, weighting, queryGraph, result.paths, qResults);
        responsePath.addDebugInfo(result.debug);
        ghRsp.add(responsePath);
        ghRsp.getHints().putObject("visited_nodes.sum", result.visitedNodes);
        ghRsp.getHints().putObject("visited_nodes.average", (float) result.visitedNodes / (qResults.size() - 1));
        return ghRsp;
    }

    private Weighting createWeighting(Profile profile, PMap requestHints, List<GHPoint> points, boolean forCH) {
        if (forCH) {
            // todo: do not allow things like short_fastest.distance_factor or u_turn_costs unless CH is disabled
            // and only under certain conditions for LM

            // the request hints are ignored for CH as we cannot change the profile after the preparation like this.
            // the weighting here has to be created the same way as we did when we created the weighting for the preparation
            return weightingFactory.createWeighting(profile, new PMap(), false);
        } else {
            Weighting weighting = weightingFactory.createWeighting(profile, requestHints, false);
            if (requestHints.has(Parameters.Routing.BLOCK_AREA)) {
                FlagEncoder encoder = encodingManager.getEncoder(profile.getVehicle());
                GraphEdgeIdFinder.BlockArea blockArea = GraphEdgeIdFinder.createBlockArea(ghStorage, locationIndex,
                        points, requestHints, DefaultEdgeFilter.allEdges(encoder));
                weighting = new BlockAreaWeighting(weighting, blockArea);
            }
            return weighting;
        }
    }

    private PathCalculator createPathCalculator(QueryGraph queryGraph, Profile profile, AlgorithmOptions algoOpts, boolean disableCH, boolean disableLM) {
        if (chEnabled && !disableCH) {
            PMap opts = new PMap(algoOpts.getHints());
            opts.putObject(ALGORITHM, algoOpts.getAlgorithm());
            opts.putObject(MAX_VISITED_NODES, algoOpts.getMaxVisitedNodes());
            return createCHPathCalculator(queryGraph, profile, opts);
        } else {
            return createFlexiblePathCalculator(queryGraph, profile, algoOpts, disableLM);
        }
    }

    private PathCalculator createCHPathCalculator(QueryGraph queryGraph, Profile profile, PMap opts) {
        RoutingCHGraph chGraph = chGraphs.get(profile.getName());
        if (chGraph == null)
            throw new IllegalArgumentException("Cannot find CH preparation for the requested profile: '" + profile.getName() + "'" +
                    "\nYou can try disabling CH using " + Parameters.CH.DISABLE + "=true" +
                    "\navailable CH profiles: " + chGraphs.keySet());
        return new CHPathCalculator(new CHRoutingAlgorithmFactory(chGraph, queryGraph), opts);
    }

    protected FlexiblePathCalculator createFlexiblePathCalculator(QueryGraph queryGraph, Profile profile, AlgorithmOptions algoOpts, boolean disableLM) {
        RoutingAlgorithmFactory algorithmFactory;
        // for now do not allow mixing CH&LM #1082,#1889
        if (lmEnabled && !disableLM) {
            LandmarkStorage landmarkStorage = landmarks.get(profile.getName());
            if (landmarkStorage == null)
                throw new IllegalArgumentException("Cannot find LM preparation for the requested profile: '" + profile.getName() + "'" +
                        "\nYou can try disabling LM using " + Parameters.Landmark.DISABLE + "=true" +
                        "\navailable LM profiles: " + landmarks.keySet());
            algorithmFactory = new LMRoutingAlgorithmFactory(landmarkStorage).setDefaultActiveLandmarks(routerConfig.getActiveLandmarkCount());
        } else {
            algorithmFactory = new RoutingAlgorithmFactorySimple();
        }
        return new FlexiblePathCalculator(queryGraph, algorithmFactory, algoOpts);
    }

    private PathMerger createPathMerger(GHRequest request, Weighting weighting, Graph graph) {
        boolean enableInstructions = request.getHints().getBool(Parameters.Routing.INSTRUCTIONS, encodingManager.isEnableInstructions());
        boolean calcPoints = request.getHints().getBool(Parameters.Routing.CALC_POINTS, routerConfig.isCalcPoints());
        double wayPointMaxDistance = request.getHints().getDouble(Parameters.Routing.WAY_POINT_MAX_DISTANCE, 1d);
        double elevationWayPointMaxDistance = request.getHints().getDouble(ELEVATION_WAY_POINT_MAX_DISTANCE, routerConfig.getElevationWayPointMaxDistance());

        DouglasPeucker peucker = new DouglasPeucker().
                setMaxDistance(wayPointMaxDistance).
                setElevationMaxDistance(elevationWayPointMaxDistance);
        PathMerger pathMerger = new PathMerger(graph, weighting).
                setCalcPoints(calcPoints).
                setDouglasPeucker(peucker).
                setEnableInstructions(enableInstructions).
                setPathDetailsBuilders(pathDetailsBuilderFactory, request.getPathDetails()).
                setSimplifyResponse(routerConfig.isSimplifyResponse() && wayPointMaxDistance > 0);

        if (!request.getHeadings().isEmpty())
            pathMerger.setFavoredHeading(request.getHeadings().get(0));
        return pathMerger;
    }

<<<<<<< HEAD
    protected ResponsePath concatenatePaths(GHRequest request, Weighting weighting, QueryGraph queryGraph, List<Path> paths, List<QueryResult> queryResults) {
        ResponsePath responsePath = new ResponsePath();
        responsePath.setWaypoints(getWaypoints(queryResults));
=======
    private ResponsePath concatenatePaths(GHRequest request, Weighting weighting, QueryGraph queryGraph, List<Path> paths, PointList waypoints) {
>>>>>>> 25e75af3
        PathMerger pathMerger = createPathMerger(request, weighting, queryGraph);
        return pathMerger.doWork(waypoints, paths, encodingManager, translationMap.getWithFallBack(request.getLocale()));
    }

    private PointList getWaypoints(List<QueryResult> queryResults) {
        PointList pointList = new PointList(queryResults.size(), true);
        for (QueryResult qr : queryResults) {
            pointList.add(qr.getSnappedPoint());
        }
        return pointList;
    }

    protected void validateRequest(GHRequest request) {
        if (Helper.isEmpty(request.getProfile()))
            throw new IllegalArgumentException("You need to specify a profile to perform a routing request, see docs/core/profiles.md");

        if (request.getHints().has("vehicle"))
            throw new IllegalArgumentException("GHRequest may no longer contain a vehicle, use the profile parameter instead, see docs/core/profiles.md");
        if (request.getHints().has("weighting"))
            throw new IllegalArgumentException("GHRequest may no longer contain a weighting, use the profile parameter instead, see docs/core/profiles.md");
        if (request.getHints().has(Parameters.Routing.TURN_COSTS))
            throw new IllegalArgumentException("GHRequest may no longer contain the turn_costs=true/false parameter, use the profile parameter instead, see docs/core/profiles.md");
        if (request.getHints().has(Parameters.Routing.EDGE_BASED))
            throw new IllegalArgumentException("GHRequest may no longer contain the edge_based=true/false parameter, use the profile parameter instead, see docs/core/profiles.md");

        if (request.getPoints().isEmpty())
            throw new IllegalArgumentException("You have to pass at least one point");
        checkIfPointsAreInBounds(request.getPoints());

        if (request.getHeadings().size() > 1 && request.getHeadings().size() != request.getPoints().size())
            throw new IllegalArgumentException("The number of 'heading' parameters must be zero, one "
                    + "or equal to the number of points (" + request.getPoints().size() + ")");
        for (int i = 0; i < request.getHeadings().size(); i++)
            if (!GHRequest.isAzimuthValue(request.getHeadings().get(i)))
                throw new IllegalArgumentException("Heading for point " + i + " must be in range [0,360) or NaN, but was: " + request.getHeadings().get(i));

        if (request.getPointHints().size() > 0 && request.getPointHints().size() != request.getPoints().size())
            throw new IllegalArgumentException("If you pass " + POINT_HINT + ", you need to pass exactly one hint for every point, empty hints will be ignored");
        if (request.getCurbsides().size() > 0 && request.getCurbsides().size() != request.getPoints().size())
            throw new IllegalArgumentException("If you pass " + CURBSIDE + ", you need to pass exactly one curbside for every point, empty curbsides will be ignored");

        boolean disableCH = getDisableCH(request.getHints());
        if (chEnabled && !routerConfig.isCHDisablingAllowed() && disableCH)
            throw new IllegalArgumentException("Disabling CH not allowed on the server-side");

        boolean disableLM = getDisableLM(request.getHints());
        if (lmEnabled && !routerConfig.isLMDisablingAllowed() && disableLM)
            throw new IllegalArgumentException("Disabling LM not allowed on the server-side");

        if (chEnabled && !disableCH) {
            if (!request.getHeadings().isEmpty())
                throw new IllegalArgumentException("The 'heading' parameter is currently not supported for speed mode, you need to disable speed mode with `ch.disable=true`. See issue #483");

            if (getPassThrough(request.getHints()))
                throw new IllegalArgumentException("The '" + Parameters.Routing.PASS_THROUGH + "' parameter is currently not supported for speed mode, you need to disable speed mode with `ch.disable=true`. See issue #1765");

            if (request.getHints().has(Parameters.Routing.BLOCK_AREA))
                throw new IllegalArgumentException("When CH is enabled the " + Parameters.Routing.BLOCK_AREA + " cannot be specified");
        } else {
            checkNonChMaxWaypointDistance(request.getPoints());
        }
    }

    private List<String> getTurnCostProfiles() {
        List<String> turnCostProfiles = new ArrayList<>();
        for (Profile p : profilesByName.values()) {
            if (p.isTurnCosts()) {
                turnCostProfiles.add(p.getName());
            }
        }
        return turnCostProfiles;
    }

    private static boolean getDisableLM(PMap hints) {
        return hints.getBool(Parameters.Landmark.DISABLE, false);
    }

    private static boolean getDisableCH(PMap hints) {
        return hints.getBool(Parameters.CH.DISABLE, false);
    }

    private static boolean getPassThrough(PMap hints) {
        return hints.getBool(PASS_THROUGH, false);
    }

    private void checkIfPointsAreInBounds(List<GHPoint> points) {
        BBox bounds = ghStorage.getBounds();
        for (int i = 0; i < points.size(); i++) {
            GHPoint point = points.get(i);
            if (!bounds.contains(point.getLat(), point.getLon())) {
                throw new PointOutOfBoundsException("Point " + i + " is out of bounds: " + point + ", the bounds are: " + bounds, i);
            }
        }
    }

    private void checkNonChMaxWaypointDistance(List<GHPoint> points) {
        if (routerConfig.getNonChMaxWaypointDistance() == Integer.MAX_VALUE) {
            return;
        }
        GHPoint lastPoint = points.get(0);
        GHPoint point;
        double dist;
        for (int i = 1; i < points.size(); i++) {
            point = points.get(i);
            dist = DIST_EARTH.calcDist(lastPoint.getLat(), lastPoint.getLon(), point.getLat(), point.getLon());
            if (dist > routerConfig.getNonChMaxWaypointDistance()) {
                Map<String, Object> detailMap = new HashMap<>(2);
                detailMap.put("from", i - 1);
                detailMap.put("to", i);
                throw new PointDistanceExceededException("Point " + i + " is too far from Point " + (i - 1) + ": " + point, detailMap);
            }
            lastPoint = point;
        }
    }
}<|MERGE_RESOLUTION|>--- conflicted
+++ resolved
@@ -304,13 +304,9 @@
         return pathMerger;
     }
 
-<<<<<<< HEAD
     protected ResponsePath concatenatePaths(GHRequest request, Weighting weighting, QueryGraph queryGraph, List<Path> paths, List<QueryResult> queryResults) {
         ResponsePath responsePath = new ResponsePath();
         responsePath.setWaypoints(getWaypoints(queryResults));
-=======
-    private ResponsePath concatenatePaths(GHRequest request, Weighting weighting, QueryGraph queryGraph, List<Path> paths, PointList waypoints) {
->>>>>>> 25e75af3
         PathMerger pathMerger = createPathMerger(request, weighting, queryGraph);
         return pathMerger.doWork(waypoints, paths, encodingManager, translationMap.getWithFallBack(request.getLocale()));
     }
