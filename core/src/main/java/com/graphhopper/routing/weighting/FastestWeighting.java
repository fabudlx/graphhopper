/*
 *  Licensed to GraphHopper GmbH under one or more contributor
 *  license agreements. See the NOTICE file distributed with this work for
 *  additional information regarding copyright ownership.
 *
 *  GraphHopper GmbH licenses this file to you under the Apache License,
 *  Version 2.0 (the "License"); you may not use this file except in
 *  compliance with the License. You may obtain a copy of the License at
 *
 *       http://www.apache.org/licenses/LICENSE-2.0
 *
 *  Unless required by applicable law or agreed to in writing, software
 *  distributed under the License is distributed on an "AS IS" BASIS,
 *  WITHOUT WARRANTIES OR CONDITIONS OF ANY KIND, either express or implied.
 *  See the License for the specific language governing permissions and
 *  limitations under the License.
 */
package com.graphhopper.routing.weighting;

import com.graphhopper.routing.profiles.EnumEncodedValue;
import com.graphhopper.routing.profiles.RoadAccess;
import com.graphhopper.routing.util.FlagEncoder;
import com.graphhopper.routing.util.HintsMap;
import com.graphhopper.routing.util.spatialrules.TransportationMode;
import com.graphhopper.util.EdgeIteratorState;
import com.graphhopper.util.PMap;
import com.graphhopper.util.Parameters.Routing;

import static com.graphhopper.routing.weighting.TurnCostProvider.NO_TURN_COST_PROVIDER;

/**
 * Calculates the fastest route with the specified vehicle (VehicleEncoder). Calculates the weight
 * in seconds.
 * <p>
 *
 * @author Peter Karich
 */
public class FastestWeighting extends AbstractWeighting {
    /**
     * Converting to seconds is not necessary but makes adding other penalties easier (e.g. turn
     * costs or traffic light costs etc)
     */
    protected final static double SPEED_CONV = 3.6;
    private final double headingPenalty;
    private final long headingPenaltyMillis;
    private final double maxSpeed;
    private final EnumEncodedValue<RoadAccess> roadAccessEnc;
    // this factor puts a penalty on roads with a "destination"-only or private access, see #733 and #1936
    private final double destinationPenalty, privatePenalty;

    public FastestWeighting(FlagEncoder encoder) {
        this(encoder, new HintsMap(0));
    }

    public FastestWeighting(FlagEncoder encoder, TurnCostProvider turnCostProvider) {
        this(encoder, new HintsMap(0), turnCostProvider);
    }

    public FastestWeighting(FlagEncoder encoder, PMap map) {
        this(encoder, map, NO_TURN_COST_PROVIDER);
    }

    public FastestWeighting(FlagEncoder encoder, PMap map, TurnCostProvider turnCostProvider) {
        super(encoder, turnCostProvider);
        headingPenalty = map.getDouble(Routing.HEADING_PENALTY, Routing.DEFAULT_HEADING_PENALTY);
        headingPenaltyMillis = Math.round(headingPenalty * 1000);
        maxSpeed = encoder.getMaxSpeed() / SPEED_CONV;

        if (!encoder.hasEncodedValue(RoadAccess.KEY))
            throw new IllegalArgumentException("road_access is not available but expected for FastestWeighting");

        // ensure that we do not need to change getMinWeight, i.e. road_access_factor >= 1
        double defaultDestinationFactor = encoder.getTransportationMode() == TransportationMode.MOTOR_VEHICLE ? 10 : 1;
        destinationPenalty = checkBounds("road_access_destination_factor", map.getDouble("road_access_destination_factor", defaultDestinationFactor), 1, 10);
        double defaultPrivateFactor = encoder.getTransportationMode() == TransportationMode.MOTOR_VEHICLE ? 10 : 1.2;
        privatePenalty = checkBounds("road_access_private_factor", map.getDouble("road_access_private_factor", defaultPrivateFactor), 1, 10);
        roadAccessEnc = destinationPenalty > 1 || privatePenalty > 1 ? encoder.getEnumEncodedValue(RoadAccess.KEY, RoadAccess.class) : null;
    }

    @Override
    public double getMinWeight(double distance) {
        return distance / maxSpeed;
    }

    @Override
    public double calcEdgeWeight(EdgeIteratorState edgeState, boolean reverse) {
        double speed = reverse ? edgeState.getReverse(avSpeedEnc) : edgeState.get(avSpeedEnc);
        if (speed == 0)
            return Double.POSITIVE_INFINITY;

        double time = edgeState.getDistance() / speed * SPEED_CONV;
<<<<<<< HEAD
        if (roadAccessEnc != null && edgeState.get(roadAccessEnc) == RoadAccess.DESTINATION)
            time *= roadAccessPenalty;

=======

        if (roadAccessEnc != null) {
            RoadAccess access = edgeState.get(roadAccessEnc);
            if (access == RoadAccess.DESTINATION)
                time *= destinationPenalty;
            else if (access == RoadAccess.PRIVATE)
                time *= privatePenalty;
        }
>>>>>>> a32d9c37
        // add direction penalties at start/stop/via points
        boolean unfavoredEdge = edgeState.get(EdgeIteratorState.UNFAVORED_EDGE);
        if (unfavoredEdge)
            time += headingPenalty;

        return time;
    }

    @Override
    public long calcEdgeMillis(EdgeIteratorState edgeState, boolean reverse) {
        // TODO move this to AbstractWeighting? see #485
        long time = 0;
        boolean unfavoredEdge = edgeState.get(EdgeIteratorState.UNFAVORED_EDGE);
        if (unfavoredEdge)
            time += headingPenaltyMillis;

        return time + super.calcEdgeMillis(edgeState, reverse);
    }

    static double checkBounds(String key, double val, double from, double to) {
        if (val < from || val > to)
            throw new IllegalArgumentException(key + " has invalid range should be within [" + from + ", " + to + "]");

        return val;
    }

    @Override
    public String getName() {
        return "fastest";
    }
}<|MERGE_RESOLUTION|>--- conflicted
+++ resolved
@@ -89,12 +89,6 @@
             return Double.POSITIVE_INFINITY;
 
         double time = edgeState.getDistance() / speed * SPEED_CONV;
-<<<<<<< HEAD
-        if (roadAccessEnc != null && edgeState.get(roadAccessEnc) == RoadAccess.DESTINATION)
-            time *= roadAccessPenalty;
-
-=======
-
         if (roadAccessEnc != null) {
             RoadAccess access = edgeState.get(roadAccessEnc);
             if (access == RoadAccess.DESTINATION)
@@ -102,7 +96,6 @@
             else if (access == RoadAccess.PRIVATE)
                 time *= privatePenalty;
         }
->>>>>>> a32d9c37
         // add direction penalties at start/stop/via points
         boolean unfavoredEdge = edgeState.get(EdgeIteratorState.UNFAVORED_EDGE);
         if (unfavoredEdge)
