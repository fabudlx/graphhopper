/*
 *  Licensed to GraphHopper GmbH under one or more contributor
 *  license agreements. See the NOTICE file distributed with this work for
 *  additional information regarding copyright ownership.
 *
 *  GraphHopper GmbH licenses this file to you under the Apache License,
 *  Version 2.0 (the "License"); you may not use this file except in
 *  compliance with the License. You may obtain a copy of the License at
 *
 *       http://www.apache.org/licenses/LICENSE-2.0
 *
 *  Unless required by applicable law or agreed to in writing, software
 *  distributed under the License is distributed on an "AS IS" BASIS,
 *  WITHOUT WARRANTIES OR CONDITIONS OF ANY KIND, either express or implied.
 *  See the License for the specific language governing permissions and
 *  limitations under the License.
 */
package com.graphhopper.routing;

<<<<<<< HEAD
import com.graphhopper.routing.profiles.BooleanEncodedValue;
import com.graphhopper.routing.profiles.DecimalEncodedValue;
import com.graphhopper.routing.profiles.EnumEncodedValue;
import com.graphhopper.routing.profiles.IntEncodedValue;
=======
import com.graphhopper.routing.profiles.*;
>>>>>>> bf4c3001
import com.graphhopper.storage.IntsRef;
import com.graphhopper.util.CHEdgeIteratorState;
import com.graphhopper.util.EdgeIterator;
import com.graphhopper.util.EdgeIteratorState;
import com.graphhopper.util.PointList;

import java.util.ArrayList;
import java.util.List;

/**
 * @author Peter Karich
 */
class VirtualEdgeIterator implements EdgeIterator, CHEdgeIteratorState {
    private final List<EdgeIteratorState> edges;
    private int current;

    public VirtualEdgeIterator(int edgeCount) {
        edges = new ArrayList<>(edgeCount);
        reset();
    }

    void add(EdgeIteratorState edge) {
        edges.add(edge);
    }

    EdgeIterator reset() {
        current = -1;
        return this;
    }

    int count() {
        return edges.size();
    }

    @Override
    public boolean next() {
        current++;
        return current < edges.size();
    }

    @Override
    public EdgeIteratorState detach(boolean reverse) {
        if (reverse)
            throw new IllegalStateException("Not yet supported");
        return edges.get(current);
    }

    @Override
    public int getEdge() {
        return edges.get(current).getEdge();
    }

    @Override
    public int getBaseNode() {
        return edges.get(current).getBaseNode();
    }

    @Override
    public int getAdjNode() {
        return edges.get(current).getAdjNode();
    }

    @Override
    public PointList fetchWayGeometry(int mode) {
        return edges.get(current).fetchWayGeometry(mode);
    }

    @Override
    public EdgeIteratorState setWayGeometry(PointList list) {
        return edges.get(current).setWayGeometry(list);
    }

    @Override
    public double getDistance() {
        return edges.get(current).getDistance();
    }

    @Override
    public EdgeIteratorState setDistance(double dist) {
        return edges.get(current).setDistance(dist);
    }

    @Override
    public IntsRef getFlags() {
        return edges.get(current).getFlags();
    }

    @Override
    public EdgeIteratorState setFlags(IntsRef flags) {
        return edges.get(current).setFlags(flags);
    }

    @Override
    public EdgeIteratorState set(BooleanEncodedValue property, boolean value) {
        edges.get(current).set(property, value);
        return this;
    }

    @Override
    public boolean get(BooleanEncodedValue property) {
        return edges.get(current).get(property);
    }

    @Override
    public EdgeIteratorState setReverse(BooleanEncodedValue property, boolean value) {
        edges.get(current).setReverse(property, value);
        return this;
    }

    @Override
    public boolean getReverse(BooleanEncodedValue property) {
        return edges.get(current).getReverse(property);
    }

    @Override
    public EdgeIteratorState set(IntEncodedValue property, int value) {
        edges.get(current).set(property, value);
        return this;
    }

    @Override
    public int get(IntEncodedValue property) {
        return edges.get(current).get(property);
    }

    @Override
    public EdgeIteratorState setReverse(IntEncodedValue property, int value) {
        edges.get(current).setReverse(property, value);
        return this;
    }

    @Override
    public int getReverse(IntEncodedValue property) {
        return edges.get(current).getReverse(property);
    }

    @Override
    public EdgeIteratorState set(DecimalEncodedValue property, double value) {
        edges.get(current).set(property, value);
        return this;
    }

    @Override
    public double get(DecimalEncodedValue property) {
        return edges.get(current).get(property);
    }

    @Override
    public EdgeIteratorState setReverse(DecimalEncodedValue property, double value) {
        edges.get(current).setReverse(property, value);
        return this;
    }

    @Override
    public double getReverse(DecimalEncodedValue property) {
        return edges.get(current).getReverse(property);
    }

    @Override
<<<<<<< HEAD
    public <T extends Enum> EdgeIteratorState set(EnumEncodedValue<T> property, T value) {
=======
    public EdgeIteratorState set(ObjectEncodedValue property, IndexBased value) {
>>>>>>> bf4c3001
        edges.get(current).set(property, value);
        return this;
    }

    @Override
<<<<<<< HEAD
    public <T extends Enum> T get(EnumEncodedValue<T> property) {
=======
    public IndexBased get(ObjectEncodedValue property) {
>>>>>>> bf4c3001
        return edges.get(current).get(property);
    }

    @Override
<<<<<<< HEAD
    public <T extends Enum> EdgeIteratorState setReverse(EnumEncodedValue<T> property, T value) {
=======
    public EdgeIteratorState setReverse(ObjectEncodedValue property, IndexBased value) {
>>>>>>> bf4c3001
        edges.get(current).setReverse(property, value);
        return this;
    }

    @Override
<<<<<<< HEAD
    public <T extends Enum> T getReverse(EnumEncodedValue<T> property) {
=======
    public IndexBased getReverse(ObjectEncodedValue property) {
>>>>>>> bf4c3001
        return edges.get(current).getReverse(property);
    }

    @Override
    public String getName() {
        return edges.get(current).getName();
    }

    @Override
    public EdgeIteratorState setName(String name) {
        return edges.get(current).setName(name);
    }

    @Override
    public String toString() {
        return edges.toString();
    }

    @Override
    public int getAdditionalField() {
        return edges.get(current).getAdditionalField();
    }

    @Override
    public EdgeIteratorState setAdditionalField(int value) {
        return edges.get(current).setAdditionalField(value);
    }

    @Override
    public EdgeIteratorState copyPropertiesFrom(EdgeIteratorState edge) {
        return edges.get(current).copyPropertiesFrom(edge);
    }

    @Override
    public boolean isShortcut() {
        EdgeIteratorState edge = edges.get(current);
        return edge instanceof CHEdgeIteratorState && ((CHEdgeIteratorState) edge).isShortcut();
    }

    @Override
    public double getWeight() {
        // will be called only from PreparationWeighting and if isShortcut is true
        return ((CHEdgeIteratorState) edges.get(current)).getWeight();
    }

    @Override
    public CHEdgeIteratorState setWeight(double weight) {
        throw new UnsupportedOperationException("Not supported.");
    }

    @Override
    public int getSkippedEdge1() {
        throw new UnsupportedOperationException("Not supported.");
    }

    @Override
    public int getSkippedEdge2() {
        throw new UnsupportedOperationException("Not supported.");
    }

    @Override
    public void setSkippedEdges(int edge1, int edge2) {
        throw new UnsupportedOperationException("Not supported.");
    }

    @Override
    public int getMergeStatus(long flags) {
        throw new UnsupportedOperationException("Not supported.");
    }
}<|MERGE_RESOLUTION|>--- conflicted
+++ resolved
@@ -17,14 +17,7 @@
  */
 package com.graphhopper.routing;
 
-<<<<<<< HEAD
-import com.graphhopper.routing.profiles.BooleanEncodedValue;
-import com.graphhopper.routing.profiles.DecimalEncodedValue;
-import com.graphhopper.routing.profiles.EnumEncodedValue;
-import com.graphhopper.routing.profiles.IntEncodedValue;
-=======
 import com.graphhopper.routing.profiles.*;
->>>>>>> bf4c3001
 import com.graphhopper.storage.IntsRef;
 import com.graphhopper.util.CHEdgeIteratorState;
 import com.graphhopper.util.EdgeIterator;
@@ -184,40 +177,24 @@
     }
 
     @Override
-<<<<<<< HEAD
-    public <T extends Enum> EdgeIteratorState set(EnumEncodedValue<T> property, T value) {
-=======
     public EdgeIteratorState set(ObjectEncodedValue property, IndexBased value) {
->>>>>>> bf4c3001
-        edges.get(current).set(property, value);
-        return this;
-    }
-
-    @Override
-<<<<<<< HEAD
-    public <T extends Enum> T get(EnumEncodedValue<T> property) {
-=======
+        edges.get(current).set(property, value);
+        return this;
+    }
+
+    @Override
     public IndexBased get(ObjectEncodedValue property) {
->>>>>>> bf4c3001
-        return edges.get(current).get(property);
-    }
-
-    @Override
-<<<<<<< HEAD
-    public <T extends Enum> EdgeIteratorState setReverse(EnumEncodedValue<T> property, T value) {
-=======
+        return edges.get(current).get(property);
+    }
+
+    @Override
     public EdgeIteratorState setReverse(ObjectEncodedValue property, IndexBased value) {
->>>>>>> bf4c3001
-        edges.get(current).setReverse(property, value);
-        return this;
-    }
-
-    @Override
-<<<<<<< HEAD
-    public <T extends Enum> T getReverse(EnumEncodedValue<T> property) {
-=======
+        edges.get(current).setReverse(property, value);
+        return this;
+    }
+
+    @Override
     public IndexBased getReverse(ObjectEncodedValue property) {
->>>>>>> bf4c3001
         return edges.get(current).getReverse(property);
     }
 
