/*
 *  Licensed to GraphHopper GmbH under one or more contributor
 *  license agreements. See the NOTICE file distributed with this work for
 *  additional information regarding copyright ownership.
 *
 *  GraphHopper GmbH licenses this file to you under the Apache License,
 *  Version 2.0 (the "License"); you may not use this file except in
 *  compliance with the License. You may obtain a copy of the License at
 *
 *       http://www.apache.org/licenses/LICENSE-2.0
 *
 *  Unless required by applicable law or agreed to in writing, software
 *  distributed under the License is distributed on an "AS IS" BASIS,
 *  WITHOUT WARRANTIES OR CONDITIONS OF ANY KIND, either express or implied.
 *  See the License for the specific language governing permissions and
 *  limitations under the License.
 */
package com.graphhopper;

import com.graphhopper.config.CHProfileConfig;
import com.graphhopper.config.LMProfileConfig;
import com.graphhopper.config.ProfileConfig;
import com.graphhopper.reader.DataReader;
import com.graphhopper.reader.dem.*;
import com.graphhopper.reader.osm.conditional.DateRangeParser;
import com.graphhopper.routing.AlgorithmOptions;
import com.graphhopper.routing.Path;
import com.graphhopper.routing.RoutingAlgorithmFactory;
import com.graphhopper.routing.RoutingAlgorithmFactorySimple;
import com.graphhopper.routing.ch.CHPreparationHandler;
import com.graphhopper.routing.ch.CHRoutingAlgorithmFactory;
import com.graphhopper.routing.lm.LMPreparationHandler;
import com.graphhopper.routing.lm.LMProfile;
import com.graphhopper.routing.profiles.DefaultEncodedValueFactory;
import com.graphhopper.routing.profiles.EncodedValueFactory;
import com.graphhopper.routing.profiles.EnumEncodedValue;
import com.graphhopper.routing.profiles.RoadEnvironment;
import com.graphhopper.routing.querygraph.QueryGraph;
import com.graphhopper.routing.subnetwork.PrepareRoutingSubnetworks;
import com.graphhopper.routing.template.AlternativeRoutingTemplate;
import com.graphhopper.routing.template.RoundTripRoutingTemplate;
import com.graphhopper.routing.template.RoutingTemplate;
import com.graphhopper.routing.template.ViaRoutingTemplate;
import com.graphhopper.routing.util.*;
import com.graphhopper.routing.util.parsers.DefaultTagParserFactory;
import com.graphhopper.routing.util.parsers.TagParserFactory;
import com.graphhopper.routing.weighting.*;
import com.graphhopper.routing.weighting.custom.CustomProfileConfig;
import com.graphhopper.routing.weighting.custom.CustomWeighting;
import com.graphhopper.storage.*;
import com.graphhopper.storage.index.LocationIndex;
import com.graphhopper.storage.index.LocationIndexTree;
import com.graphhopper.storage.index.QueryResult;
import com.graphhopper.util.*;
import com.graphhopper.util.Parameters.CH;
import com.graphhopper.util.Parameters.Landmark;
import com.graphhopper.util.Parameters.Routing;
import com.graphhopper.util.details.PathDetailsBuilderFactory;
import com.graphhopper.util.exceptions.PointDistanceExceededException;
import com.graphhopper.util.exceptions.PointOutOfBoundsException;
import com.graphhopper.util.shapes.BBox;
import com.graphhopper.util.shapes.GHPoint;
import org.slf4j.Logger;
import org.slf4j.LoggerFactory;

import java.io.File;
import java.io.IOException;
import java.text.DateFormat;
import java.util.*;

import static com.graphhopper.routing.weighting.TurnCostProvider.NO_TURN_COST_PROVIDER;
import static com.graphhopper.routing.weighting.Weighting.INFINITE_U_TURN_COSTS;
import static com.graphhopper.util.Helper.*;
import static com.graphhopper.util.Parameters.Algorithms.*;
import static com.graphhopper.util.Parameters.Routing.CURBSIDE;

/**
 * Easy to use access point to configure import and (offline) routing.
 *
 * @author Peter Karich
 * @see GraphHopperAPI
 */
public class GraphHopper implements GraphHopperAPI {
    private final Logger logger = LoggerFactory.getLogger(getClass());
    private final Map<String, ProfileConfig> profilesByName = new LinkedHashMap<>();
    private final String fileLockName = "gh.lock";
    // utils
    private final TranslationMap trMap = new TranslationMap().doImport();
    boolean removeZipped = true;
    // for graph:
    private GraphHopperStorage ghStorage;
    private EncodingManager encodingManager;
    private int defaultSegmentSize = -1;
    private String ghLocation = "";
    private DAType dataAccessType = DAType.RAM_STORE;
    private boolean sortGraph = false;
    private boolean elevation = false;
    private LockFactory lockFactory = new NativeFSLockFactory();
    private boolean allowWrites = true;
    private boolean fullyLoaded = false;
    private boolean smoothElevation = false;
    // for routing
    private final RoutingConfig routingConfig = new RoutingConfig();
    // for index
    private LocationIndex locationIndex;
    private int preciseIndexResolution = 300;
    private int maxRegionSearch = 4;
    // for prepare
    private int minNetworkSize = 200;
    private int minOneWayNetworkSize = 0;

    // preparation handlers
    private final LMPreparationHandler lmPreparationHandler = new LMPreparationHandler();
    private final CHPreparationHandler chPreparationHandler = new CHPreparationHandler();

    // for data reader
    private String dataReaderFile;
    private double dataReaderWayPointMaxDistance = 1;
    private int dataReaderWorkerThreads = 2;
    private ElevationProvider eleProvider = ElevationProvider.NOOP;
    private FlagEncoderFactory flagEncoderFactory = new DefaultFlagEncoderFactory();
    private EncodedValueFactory encodedValueFactory = new DefaultEncodedValueFactory();
    private TagParserFactory tagParserFactory = new DefaultTagParserFactory();
    private PathDetailsBuilderFactory pathBuilderFactory = new PathDetailsBuilderFactory();

    public GraphHopper() {
    }

    /**
     * For testing only
     */
    protected GraphHopper loadGraph(GraphHopperStorage g) {
        this.ghStorage = g;
        setFullyLoaded();
        initLocationIndex();
        return this;
    }

    public EncodingManager getEncodingManager() {
        return encodingManager;
    }

    /**
     * Specify which vehicles can be read by this GraphHopper instance. An encoding manager defines
     * how data from every vehicle is written (und read) into edges of the graph.
     */
    public GraphHopper setEncodingManager(EncodingManager em) {
        ensureNotLoaded();
        this.encodingManager = em;
        return this;
    }

    public ElevationProvider getElevationProvider() {
        return eleProvider;
    }

    public GraphHopper setElevationProvider(ElevationProvider eleProvider) {
        if (eleProvider == null || eleProvider == ElevationProvider.NOOP)
            setElevation(false);
        else
            setElevation(true);
        this.eleProvider = eleProvider;
        return this;
    }

    /**
     * Threads for data reading.
     */
    protected int getWorkerThreads() {
        return dataReaderWorkerThreads;
    }

    /**
     * Return maximum distance (in meter) to reduce points via douglas peucker while OSM import.
     */
    protected double getWayPointMaxDistance() {
        return dataReaderWayPointMaxDistance;
    }

    /**
     * This parameter specifies how to reduce points via douglas peucker while OSM import. Higher
     * value means more details, unit is meter. Default is 1. Disable via 0.
     */
    public GraphHopper setWayPointMaxDistance(double wayPointMaxDistance) {
        this.dataReaderWayPointMaxDistance = wayPointMaxDistance;
        return this;
    }

    public GraphHopper setPathDetailsBuilderFactory(PathDetailsBuilderFactory pathBuilderFactory) {
        this.pathBuilderFactory = pathBuilderFactory;
        return this;
    }

    public PathDetailsBuilderFactory getPathDetailsBuilderFactory() {
        return pathBuilderFactory;
    }

    /**
     * Configures the underlying storage and response to be used on a well equipped server. Result
     * also optimized for usage in the web module i.e. try reduce network IO.
     */
    public GraphHopper forServer() {
        setSimplifyResponse(true);
        return setInMemory();
    }

    /**
     * Configures the underlying storage to be used on a Desktop computer or within another Java
     * application with enough RAM but no network latency.
     */
    public GraphHopper forDesktop() {
        setSimplifyResponse(false);
        return setInMemory();
    }

    /**
     * Configures the underlying storage to be used on a less powerful machine like Android or
     * Raspberry Pi with only few MB of RAM.
     */
    public GraphHopper forMobile() {
        setSimplifyResponse(false);
        return setMemoryMapped();
    }

    /**
     * Precise location resolution index means also more space (disc/RAM) could be consumed and
     * probably slower query times, which would be e.g. not suitable for Android. The resolution
     * specifies the tile width (in meter).
     */
    public GraphHopper setPreciseIndexResolution(int precision) {
        ensureNotLoaded();
        preciseIndexResolution = precision;
        return this;
    }

    public GraphHopper setMinNetworkSize(int minNetworkSize, int minOneWayNetworkSize) {
        this.minNetworkSize = minNetworkSize;
        this.minOneWayNetworkSize = minOneWayNetworkSize;
        return this;
    }

    /**
     * This method call results in an in-memory graph.
     */
    public GraphHopper setInMemory() {
        ensureNotLoaded();
        dataAccessType = DAType.RAM_STORE;
        return this;
    }

    /**
     * Only valid option for in-memory graph and if you e.g. want to disable store on flush for unit
     * tests. Specify storeOnFlush to true if you want that existing data will be loaded FROM disc
     * and all in-memory data will be flushed TO disc after flush is called e.g. while OSM import.
     *
     * @param storeOnFlush true by default
     */
    public GraphHopper setStoreOnFlush(boolean storeOnFlush) {
        ensureNotLoaded();
        if (storeOnFlush)
            dataAccessType = DAType.RAM_STORE;
        else
            dataAccessType = DAType.RAM;
        return this;
    }

    /**
     * Enable memory mapped configuration if not enough memory is available on the target platform.
     */
    public GraphHopper setMemoryMapped() {
        ensureNotLoaded();
        dataAccessType = DAType.MMAP;
        return this;
    }

    /**
     * Sets the routing profiles that can be used for CH/LM preparation. So far adding these profiles is only required
     * so we can refer to them when configuring the CH/LM preparations, later it will be required to specify all
     * routing profiles that shall be supported by this GraphHopper instance here.
     * <p>
     * Here is an example how to setup two CH profiles and one LM profile (via the Java API)
     *
     * <pre>
     * {@code
     *   // make sure the encoding manager contains a "car" and a "bike" flag encoder
     *   hopper.setProfiles(
     *     new ProfileConfig("my_car").setVehicle("car").setWeighting("shortest"),
     *     new ProfileConfig("your_bike").setVehicle("bike").setWeighting("fastest")
     *   );
     *   hopper.getCHPreparationHandler().setCHProfileConfigs(
     *     new CHProfileConfig("my_car"),
     *     new CHProfileConfig("your_bike")
     *   );
     *   hopper.getLMPreparationHandler().setLMProfileConfigs(
     *     new LMProfileConfig("your_bike")
     *   );
     * }
     * </pre>
     * <p>
     * See also https://github.com/graphhopper/graphhopper/pull/1922.
     *
     * @see CHPreparationHandler#setCHProfileConfigs
     * @see LMPreparationHandler#setLMProfileConfigs
     */
    public GraphHopper setProfiles(ProfileConfig... profiles) {
        return setProfiles(Arrays.asList(profiles));
    }

    public GraphHopper setProfiles(List<ProfileConfig> profiles) {
        profilesByName.clear();
        for (ProfileConfig profile : profiles) {
            ProfileConfig previous = this.profilesByName.put(profile.getName(), profile);
            if (previous != null)
                throw new IllegalArgumentException("Profile names must be unique. Duplicate name: '" + profile.getName() + "'");
        }
        return this;
    }

    public List<ProfileConfig> getProfiles() {
        return new ArrayList<>(profilesByName.values());
    }

    /**
     * Returns the profile for the given profile name, or null if it does not exist
     */
    public ProfileConfig getProfile(String profileName) {
        return profilesByName.get(profileName);
    }

    public int getMaxVisitedNodes() {
        return routingConfig.getMaxVisitedNodes();
    }

    /**
     * This methods stops the algorithm from searching further if the resulting path would go over
     * the specified node count, important if none-CH routing is used.
     */
    public void setMaxVisitedNodes(int maxVisitedNodes) {
        routingConfig.setMaxVisitedNodes(maxVisitedNodes);
    }

    /**
     * @return true if storing and fetching elevation data is enabled. Default is false
     */
    public boolean hasElevation() {
        return elevation;
    }

    /**
     * Enable storing and fetching elevation data. Default is false
     */
    public GraphHopper setElevation(boolean includeElevation) {
        this.elevation = includeElevation;
        return this;
    }

    /**
     * This methods enables gps point calculation. If disabled only distance will be calculated.
     */
    public GraphHopper setEnableCalcPoints(boolean b) {
        routingConfig.setCalcPoints(b);
        return this;
    }

    /**
     * This method specifies if the returned path should be simplified or not, via douglas-peucker
     * or similar algorithm.
     */
    private GraphHopper setSimplifyResponse(boolean doSimplify) {
        routingConfig.setSimplifyResponse(doSimplify);
        return this;
    }

    public String getGraphHopperLocation() {
        return ghLocation;
    }

    /**
     * Sets the graphhopper folder.
     */
    public GraphHopper setGraphHopperLocation(String ghLocation) {
        ensureNotLoaded();
        if (ghLocation == null)
            throw new IllegalArgumentException("graphhopper location cannot be null");

        this.ghLocation = ghLocation;
        return this;
    }

    public String getDataReaderFile() {
        return dataReaderFile;
    }

    /**
     * This file can be any file type supported by the DataReader. E.g. for the OSMReader it is the
     * OSM xml (.osm), a compressed xml (.osm.zip or .osm.gz) or a protobuf file (.pbf)
     */
    public GraphHopper setDataReaderFile(String dataReaderFileStr) {
        ensureNotLoaded();
        if (isEmpty(dataReaderFileStr))
            throw new IllegalArgumentException("Data reader file cannot be empty.");

        dataReaderFile = dataReaderFileStr;
        return this;
    }

    /**
     * The underlying graph used in algorithms.
     *
     * @throws IllegalStateException if graph is not instantiated.
     */
    public GraphHopperStorage getGraphHopperStorage() {
        if (ghStorage == null)
            throw new IllegalStateException("GraphHopper storage not initialized");

        return ghStorage;
    }

    public void setGraphHopperStorage(GraphHopperStorage ghStorage) {
        this.ghStorage = ghStorage;
        setFullyLoaded();
    }

    /**
     * The location index created from the graph.
     *
     * @throws IllegalStateException if index is not initialized
     */
    public LocationIndex getLocationIndex() {
        if (locationIndex == null)
            throw new IllegalStateException("Location index not initialized");

        return locationIndex;
    }

    protected void setLocationIndex(LocationIndex locationIndex) {
        this.locationIndex = locationIndex;
    }

    /**
     * Sorts the graph which requires more RAM while import. See #12
     */
    public GraphHopper setSortGraph(boolean sortGraph) {
        ensureNotLoaded();
        this.sortGraph = sortGraph;
        return this;
    }

    public boolean isAllowWrites() {
        return allowWrites;
    }

    /**
     * Specifies if it is allowed for GraphHopper to write. E.g. for read only filesystems it is not
     * possible to create a lock file and so we can avoid write locks.
     */
    public GraphHopper setAllowWrites(boolean allowWrites) {
        this.allowWrites = allowWrites;
        return this;
    }

    public TranslationMap getTranslationMap() {
        return trMap;
    }

    public GraphHopper setFlagEncoderFactory(FlagEncoderFactory factory) {
        this.flagEncoderFactory = factory;
        return this;
    }

    public EncodedValueFactory getEncodedValueFactory() {
        return this.encodedValueFactory;
    }

    public GraphHopper setEncodedValueFactory(EncodedValueFactory factory) {
        this.encodedValueFactory = factory;
        return this;
    }

    public TagParserFactory getTagParserFactory() {
        return this.tagParserFactory;
    }

    public GraphHopper setTagParserFactory(TagParserFactory factory) {
        this.tagParserFactory = factory;
        return this;
    }

    /**
     * Reads the configuration from a {@link GraphHopperConfig} object which can be manually filled, or more typically
     * is read from `config.yml`.
     */
    public GraphHopper init(GraphHopperConfig ghConfig) {
        if (ghConfig.has("osmreader.osm"))
            throw new IllegalArgumentException("Instead osmreader.osm use datareader.file, for other changes see core/files/changelog.txt");

        String tmpOsmFile = ghConfig.getString("datareader.file", "");
        if (!isEmpty(tmpOsmFile))
            dataReaderFile = tmpOsmFile;

        String graphHopperFolder = ghConfig.getString("graph.location", "");
        if (isEmpty(graphHopperFolder) && isEmpty(ghLocation)) {
            if (isEmpty(dataReaderFile))
                throw new IllegalArgumentException("If no graph.location is provided you need to specify an OSM file.");

            graphHopperFolder = pruneFileEnd(dataReaderFile) + "-gh";
        }

        // graph
        setGraphHopperLocation(graphHopperFolder);
        defaultSegmentSize = ghConfig.getInt("graph.dataaccess.segment_size", defaultSegmentSize);

        String graphDATypeStr = ghConfig.getString("graph.dataaccess", "RAM_STORE");
        dataAccessType = DAType.fromString(graphDATypeStr);

        sortGraph = ghConfig.getBool("graph.do_sort", sortGraph);
        removeZipped = ghConfig.getBool("graph.remove_zipped", removeZipped);
        EncodingManager encodingManager = createEncodingManager(ghConfig);
        if (encodingManager != null) {
            // overwrite EncodingManager object from configuration file
            setEncodingManager(encodingManager);
        }

        if (ghConfig.getString("graph.locktype", "native").equals("simple"))
            lockFactory = new SimpleFSLockFactory();
        else
            lockFactory = new NativeFSLockFactory();

        // elevation
        this.smoothElevation = ghConfig.getBool("graph.elevation.smoothing", false);
        ElevationProvider elevationProvider = createElevationProvider(ghConfig);
        setElevationProvider(elevationProvider);

        // optimizable prepare
        minNetworkSize = ghConfig.getInt("prepare.min_network_size", minNetworkSize);
        minOneWayNetworkSize = ghConfig.getInt("prepare.min_one_way_network_size", minOneWayNetworkSize);

        // profiles
        setProfiles(ghConfig.getProfiles());

        // prepare CH&LM
        chPreparationHandler.init(ghConfig);
        lmPreparationHandler.init(ghConfig);

        // osm import
        dataReaderWayPointMaxDistance = ghConfig.getDouble(Routing.INIT_WAY_POINT_MAX_DISTANCE, dataReaderWayPointMaxDistance);

        dataReaderWorkerThreads = ghConfig.getInt("datareader.worker_threads", dataReaderWorkerThreads);

        // index
        preciseIndexResolution = ghConfig.getInt("index.high_resolution", preciseIndexResolution);
        maxRegionSearch = ghConfig.getInt("index.max_region_search", maxRegionSearch);

        // routing
        routingConfig.setMaxVisitedNodes(ghConfig.getInt(Routing.INIT_MAX_VISITED_NODES, routingConfig.getMaxVisitedNodes()));
        routingConfig.setMaxRoundTripRetries(ghConfig.getInt(RoundTrip.INIT_MAX_RETRIES, routingConfig.getMaxRoundTripRetries()));
        routingConfig.setNonChMaxWaypointDistance(ghConfig.getInt(Parameters.NON_CH.MAX_NON_CH_POINT_DISTANCE, routingConfig.getNonChMaxWaypointDistance()));

        return this;
    }

    private EncodingManager createEncodingManager(GraphHopperConfig ghConfig) {
        String flagEncodersStr = ghConfig.getString("graph.flag_encoders", "");
        String encodedValueStr = ghConfig.getString("graph.encoded_values", "");
        if (flagEncodersStr.isEmpty() && encodedValueStr.isEmpty()) {
            return null;
        } else {
            EncodingManager.Builder emBuilder = new EncodingManager.Builder();
            if (!encodedValueStr.isEmpty())
                emBuilder.addAll(tagParserFactory, encodedValueStr);
            registerCustomEncodedValues(emBuilder);
            if (!flagEncodersStr.isEmpty())
                emBuilder.addAll(flagEncoderFactory, flagEncodersStr);
            emBuilder.setEnableInstructions(ghConfig.getBool("datareader.instructions", true));
            emBuilder.setPreferredLanguage(ghConfig.getString("datareader.preferred_language", ""));
            emBuilder.setDateRangeParser(DateRangeParser.createInstance(ghConfig.getString("datareader.date_range_parser_day", "")));
            return emBuilder.build();
        }
    }

    private static ElevationProvider createElevationProvider(GraphHopperConfig ghConfig) {
        String eleProviderStr = toLowerCase(ghConfig.getString("graph.elevation.provider", "noop"));

        if (ghConfig.has("graph.elevation.calcmean"))
            throw new IllegalArgumentException("graph.elevation.calcmean is deprecated, use graph.elevation.interpolate");

        boolean interpolate = ghConfig.has("graph.elevation.interpolate")
                ? "bilinear".equals(ghConfig.getString("graph.elevation.interpolate", "none"))
                : ghConfig.getBool("graph.elevation.calc_mean", false);

        String cacheDirStr = ghConfig.getString("graph.elevation.cache_dir", "");
        if (cacheDirStr.isEmpty())
            cacheDirStr = ghConfig.getString("graph.elevation.cachedir", "");

        String baseURL = ghConfig.getString("graph.elevation.base_url", "");
        if (baseURL.isEmpty())
            ghConfig.getString("graph.elevation.baseurl", "");

        boolean removeTempElevationFiles = ghConfig.getBool("graph.elevation.cgiar.clear", true);
        removeTempElevationFiles = ghConfig.getBool("graph.elevation.clear", removeTempElevationFiles);

        DAType elevationDAType = DAType.fromString(ghConfig.getString("graph.elevation.dataaccess", "MMAP"));
        ElevationProvider elevationProvider = ElevationProvider.NOOP;
        if (eleProviderStr.equalsIgnoreCase("srtm")) {
            elevationProvider = new SRTMProvider(cacheDirStr);
        } else if (eleProviderStr.equalsIgnoreCase("cgiar")) {
            elevationProvider = new CGIARProvider(cacheDirStr);
        } else if (eleProviderStr.equalsIgnoreCase("gmted")) {
            elevationProvider = new GMTEDProvider(cacheDirStr);
        } else if (eleProviderStr.equalsIgnoreCase("srtmgl1")) {
            elevationProvider = new SRTMGL1Provider(cacheDirStr);
        } else if (eleProviderStr.equalsIgnoreCase("multi")) {
            elevationProvider = new MultiSourceElevationProvider(cacheDirStr);
        } else if (eleProviderStr.equalsIgnoreCase("skadi")) {
            elevationProvider = new SkadiProvider(cacheDirStr);
        }

        elevationProvider.setAutoRemoveTemporaryFiles(removeTempElevationFiles);
        elevationProvider.setInterpolate(interpolate);
        if (!baseURL.isEmpty())
            elevationProvider.setBaseURL(baseURL);
        elevationProvider.setDAType(elevationDAType);
        return elevationProvider;
    }

    private void printInfo() {
        logger.info("version " + Constants.VERSION + "|" + Constants.BUILD_DATE + " (" + Constants.getVersions() + ")");
        if (ghStorage != null)
            logger.info("graph " + ghStorage.toString() + ", details:" + ghStorage.toDetailsString());
    }

    /**
     * Imports provided data from disc and creates graph. Depending on the settings the resulting
     * graph will be stored to disc so on a second call this method will only load the graph from
     * disc which is usually a lot faster.
     */
    public GraphHopper importOrLoad() {
        if (!load(ghLocation)) {
            printInfo();
            process(ghLocation, false);
        } else {
            printInfo();
        }
        return this;
    }

    /**
     * Imports and processes data, storing it to disk when complete.
     */
    public void importAndClose() {
        if (!load(ghLocation)) {
            printInfo();
            process(ghLocation, true);
        } else {
            printInfo();
            logger.info("Graph already imported into " + ghLocation);
        }
        close();
    }

    /**
     * Creates the graph from OSM data.
     */
    private GraphHopper process(String graphHopperLocation, boolean closeEarly) {
        setGraphHopperLocation(graphHopperLocation);
        GHLock lock = null;
        try {
            if (ghStorage.getDirectory().getDefaultType().isStoring()) {
                lockFactory.setLockDir(new File(graphHopperLocation));
                lock = lockFactory.create(fileLockName, true);
                if (!lock.tryLock())
                    throw new RuntimeException("To avoid multiple writers we need to obtain a write lock but it failed. In " + graphHopperLocation, lock.getObtainFailedReason());
            }

            readData();
            cleanUp();
            postProcessing(closeEarly);
            flush();
        } finally {
            if (lock != null)
                lock.release();
        }
        return this;
    }

    private void readData() {
        try {
            DataReader reader = importData();
            DateFormat f = createFormatter();
            ghStorage.getProperties().put("datareader.import.date", f.format(new Date()));
            if (reader.getDataDate() != null)
                ghStorage.getProperties().put("datareader.data.date", f.format(reader.getDataDate()));
        } catch (IOException ex) {
            throw new RuntimeException("Cannot read file " + getDataReaderFile(), ex);
        }
    }

    protected DataReader importData() throws IOException {
        ensureWriteAccess();
        if (ghStorage == null)
            throw new IllegalStateException("Load graph before importing OSM data");

        if (dataReaderFile == null)
            throw new IllegalStateException("Couldn't load from existing folder: " + ghLocation
                    + " but also cannot use file for DataReader as it wasn't specified!");

        DataReader reader = createReader(ghStorage);
        logger.info("using " + ghStorage.toString() + ", memory:" + getMemInfo());
        reader.readGraph();
        return reader;
    }

    protected DataReader createReader(GraphHopperStorage ghStorage) {
        throw new UnsupportedOperationException("Cannot create DataReader. Solutions: avoid import via calling load directly, "
                + "provide a DataReader or use e.g. GraphHopperOSM or a different subclass");
    }

    protected DataReader initDataReader(DataReader reader) {
        if (dataReaderFile == null)
            throw new IllegalArgumentException("No file for DataReader specified");

        logger.info("start creating graph from " + dataReaderFile);
        return reader.setFile(new File(dataReaderFile)).
                setElevationProvider(eleProvider).
                setWorkerThreads(dataReaderWorkerThreads).
                setWayPointMaxDistance(dataReaderWayPointMaxDistance).
                setSmoothElevation(this.smoothElevation);
    }

    /**
     * Opens existing graph folder.
     *
     * @param graphHopperFolder is the folder containing graphhopper files. Can be a compressed file
     *                          too ala folder-content.ghz.
     */
    @Override
    public boolean load(String graphHopperFolder) {
        if (isEmpty(graphHopperFolder))
            throw new IllegalStateException("GraphHopperLocation is not specified. Call setGraphHopperLocation or init before");

        if (fullyLoaded)
            throw new IllegalStateException("graph is already successfully loaded");

        File tmpFileOrFolder = new File(graphHopperFolder);

        if (!tmpFileOrFolder.isDirectory() && tmpFileOrFolder.exists()) {
            throw new IllegalArgumentException("GraphHopperLocation cannot be an existing file. Has to be either non-existing or a folder.");
        } else {
            File compressed = new File(graphHopperFolder + ".ghz");
            if (compressed.exists() && !compressed.isDirectory()) {
                try {
                    new Unzipper().unzip(compressed.getAbsolutePath(), graphHopperFolder, removeZipped);
                } catch (IOException ex) {
                    throw new RuntimeException("Couldn't extract file " + compressed.getAbsolutePath()
                            + " to " + graphHopperFolder, ex);
                }
            }
        }

        setGraphHopperLocation(graphHopperFolder);

        if (encodingManager == null)
            setEncodingManager(EncodingManager.create(encodedValueFactory, flagEncoderFactory, ghLocation));

        if (!allowWrites && dataAccessType.isMMap())
            dataAccessType = DAType.MMAP_RO;

        GHDirectory dir = new GHDirectory(ghLocation, dataAccessType);
        ghStorage = new GraphHopperStorage(dir, encodingManager, hasElevation(), encodingManager.needsTurnCostsSupport(), defaultSegmentSize);

        checkProfilesConsistency();

        if (lmPreparationHandler.isEnabled())
            initLMPreparationHandler();

        List<CHProfile> chProfiles;
        if (chPreparationHandler.isEnabled()) {
            initCHPreparationHandler();
            chProfiles = chPreparationHandler.getCHProfiles();
        } else {
            chProfiles = Collections.emptyList();
        }

        ghStorage.addCHGraphs(chProfiles);

        if (!new File(graphHopperFolder).exists())
            return false;

        GHLock lock = null;
        try {
            // create locks only if writes are allowed, if they are not allowed a lock cannot be created
            // (e.g. on a read only filesystem locks would fail)
            if (ghStorage.getDirectory().getDefaultType().isStoring() && isAllowWrites()) {
                lockFactory.setLockDir(new File(ghLocation));
                lock = lockFactory.create(fileLockName, false);
                if (!lock.tryLock())
                    throw new RuntimeException("To avoid reading partial data we need to obtain the read lock but it failed. In " + ghLocation, lock.getObtainFailedReason());
            }

            if (!ghStorage.loadExisting())
                return false;

            postProcessing(false);
            setFullyLoaded();
            return true;
        } finally {
            if (lock != null)
                lock.release();
        }
    }

    private void checkProfilesConsistency() {
        for (ProfileConfig profile : profilesByName.values()) {
            if (!encodingManager.hasEncoder(profile.getVehicle())) {
                throw new IllegalArgumentException("Unknown vehicle '" + profile.getVehicle() + "' in profile: " + profile + ". Make sure all vehicles used in 'profiles' exist in 'graph.flag_encoders'");
            }
            FlagEncoder encoder = encodingManager.getEncoder(profile.getVehicle());
            if (profile.isTurnCosts() && !encoder.supportsTurnCosts()) {
                throw new IllegalArgumentException("The profile '" + profile.getName() + "' was configured with " +
                        "'turn_costs=true', but the corresponding vehicle '" + profile.getVehicle() + "' does not support turn costs." +
                        "\nYou need to add `|turn_costs=true` to the vehicle in `graph.flag_encoders`");
            }
            try {
                createWeighting(profile, new PMap());
            } catch (IllegalArgumentException e) {
                throw new IllegalArgumentException("Could not create weighting for profile: '" + profile.getName() + "'.\n" +
                        "Profile: " + profile + "\n" +
                        "Error: " + e.getMessage());
            }

            if (profile instanceof CustomProfileConfig) {
                CustomModel customModel = ((CustomProfileConfig) profile).getCustomModel();
                if (customModel == null)
                    throw new IllegalArgumentException("custom model for profile '" + profile.getName() + "' was empty");
                if (!CustomWeighting.NAME.equals(profile.getWeighting()))
                    throw new IllegalArgumentException("profile '" + profile.getName() + "' has a custom model but " +
                            "weighting=" + profile.getWeighting() + " was defined");
            }
        }

        Set<String> chProfileSet = new LinkedHashSet<>(chPreparationHandler.getCHProfileConfigs().size());
        for (CHProfileConfig chConfig : chPreparationHandler.getCHProfileConfigs()) {
            boolean added = chProfileSet.add(chConfig.getProfile());
            if (!added) {
                throw new IllegalArgumentException("Duplicate CH reference to profile '" + chConfig.getProfile() + "'");
            }
            if (!profilesByName.containsKey(chConfig.getProfile())) {
                throw new IllegalArgumentException("CH profile references unknown profile '" + chConfig.getProfile() + "'");
            }
        }
        Map<String, LMProfileConfig> lmProfileMap = new LinkedHashMap<>(lmPreparationHandler.getLMProfileConfigs().size());
        for (LMProfileConfig lmConfig : lmPreparationHandler.getLMProfileConfigs()) {
            LMProfileConfig previous = lmProfileMap.put(lmConfig.getProfile(), lmConfig);
            if (previous != null) {
                throw new IllegalArgumentException("Multiple LM profiles are using the same profile '" + lmConfig.getProfile() + "'");
            }
            if (!profilesByName.containsKey(lmConfig.getProfile())) {
                throw new IllegalArgumentException("LM profile references unknown profile '" + lmConfig.getProfile() + "'");
            }
            if (lmConfig.usesOtherPreparation() && !profilesByName.containsKey(lmConfig.getPreparationProfile())) {
                throw new IllegalArgumentException("LM profile references unknown preparation profile '" + lmConfig.getPreparationProfile() + "'");
            }
        }
        for (LMProfileConfig lmConfig : lmPreparationHandler.getLMProfileConfigs()) {
            if (lmConfig.usesOtherPreparation() && !lmProfileMap.containsKey(lmConfig.getPreparationProfile())) {
                throw new IllegalArgumentException("Unknown LM preparation profile '" + lmConfig.getPreparationProfile() + "' in LM profile '" + lmConfig.getProfile() + "' cannot be used as preparation_profile");
            }
            if (lmConfig.usesOtherPreparation() && lmProfileMap.get(lmConfig.getPreparationProfile()).usesOtherPreparation()) {
                throw new IllegalArgumentException("Cannot use '" + lmConfig.getPreparationProfile() + "' as preparation_profile for LM profile '" + lmConfig.getProfile() + "', because it uses another profile for preparation itself.");
            }
        }
    }

    public RoutingAlgorithmFactory getAlgorithmFactory(String profile, boolean disableCH, boolean disableLM) {
        if (chPreparationHandler.isEnabled() && disableCH && !chPreparationHandler.isDisablingAllowed()) {
            throw new IllegalArgumentException("Disabling CH is not allowed on the server side");
        }
        if (lmPreparationHandler.isEnabled() && disableLM && !lmPreparationHandler.isDisablingAllowed()) {
            throw new IllegalArgumentException("Disabling LM is not allowed on the server side");
        }

        // for now do not allow mixing CH&LM #1082,#1889
        if (chPreparationHandler.isEnabled() && !disableCH) {
            return chPreparationHandler.getAlgorithmFactory(profile);
        } else if (lmPreparationHandler.isEnabled() && !disableLM) {
            for (LMProfileConfig lmp : lmPreparationHandler.getLMProfileConfigs()) {
                if (lmp.getProfile().equals(profile)) {
                    return lmp.usesOtherPreparation()
                            // cross-querying
                            ? lmPreparationHandler.getAlgorithmFactory(lmp.getPreparationProfile())
                            : lmPreparationHandler.getAlgorithmFactory(lmp.getProfile());
                }
            }
            throw new IllegalArgumentException("Cannot find LM preparation for the requested profile: '" + profile + "'");
        } else {
            return new RoutingAlgorithmFactorySimple();
        }
    }

    public final CHPreparationHandler getCHPreparationHandler() {
        return chPreparationHandler;
    }

    private void initCHPreparationHandler() {
        if (chPreparationHandler.hasCHProfiles()) {
            return;
        }

        for (CHProfileConfig chConfig : chPreparationHandler.getCHProfileConfigs()) {
            ProfileConfig profile = profilesByName.get(chConfig.getProfile());
            if (profile.isTurnCosts()) {
                chPreparationHandler.addCHProfile(CHProfile.edgeBased(profile.getName(), createWeighting(profile, new PMap())));
            } else {
                chPreparationHandler.addCHProfile(CHProfile.nodeBased(profile.getName(), createWeighting(profile, new PMap())));
            }
        }
    }

    public final LMPreparationHandler getLMPreparationHandler() {
        return lmPreparationHandler;
    }

    private void initLMPreparationHandler() {
        if (lmPreparationHandler.hasLMProfiles())
            return;

        for (LMProfileConfig lmConfig : lmPreparationHandler.getLMProfileConfigs()) {
            if (lmConfig.usesOtherPreparation())
                continue;
            ProfileConfig profile = profilesByName.get(lmConfig.getProfile());
            // Note that we have to make sure the weighting used for LM preparation does not include turn costs, because
            // the LM preparation is running node-based and the landmark weights will be wrong if there are non-zero
            // turn costs, see discussion in #1960
            // Running the preparation without turn costs is also useful to allow e.g. changing the u_turn_costs per
            // request (we have to use the minimum weight settings (= no turn costs) for the preparation)
            Weighting weighting = createWeighting(profile, new PMap(), true);
            lmPreparationHandler.addLMProfile(new LMProfile(profile.getName(), weighting));
        }
    }

    /**
     * Does the preparation and creates the location index
     */
    public final void postProcessing() {
        postProcessing(false);
    }

    /**
     * Does the preparation and creates the location index
     *
     * @param closeEarly release resources as early as possible
     */
    protected void postProcessing(boolean closeEarly) {
        // Later: move this into the GraphStorage.optimize method
        // Or: Doing it after preparation to optimize shortcuts too. But not possible yet #12

        if (sortGraph) {
            if (ghStorage.isCHPossible() && isCHPrepared())
                throw new IllegalArgumentException("Sorting a prepared CHGraph is not possible yet. See #12");

            GraphHopperStorage newGraph = GHUtility.newStorage(ghStorage);
            GHUtility.sortDFS(ghStorage, newGraph);
            logger.info("graph sorted (" + getMemInfo() + ")");
            ghStorage = newGraph;
        }

        if (!hasInterpolated() && hasElevation()) {
            interpolateBridgesAndOrTunnels();
        }

        initLocationIndex();

        importPublicTransit();

        if (lmPreparationHandler.isEnabled())
            lmPreparationHandler.createPreparations(ghStorage, locationIndex);
        loadOrPrepareLM(closeEarly);

        if (chPreparationHandler.isEnabled())
            chPreparationHandler.createPreparations(ghStorage);
        if (!isCHPrepared())
            prepareCH(closeEarly);
    }

    protected void registerCustomEncodedValues(EncodingManager.Builder emBuilder) {
    }

    protected void importPublicTransit() {
    }

    private static final String INTERPOLATION_KEY = "prepare.elevation_interpolation.done";

    private boolean hasInterpolated() {
        return "true".equals(ghStorage.getProperties().get(INTERPOLATION_KEY));
    }

    void interpolateBridgesAndOrTunnels() {
        if (ghStorage.getEncodingManager().hasEncodedValue(RoadEnvironment.KEY)) {
            EnumEncodedValue<RoadEnvironment> roadEnvEnc = ghStorage.getEncodingManager().getEnumEncodedValue(RoadEnvironment.KEY, RoadEnvironment.class);
            StopWatch sw = new StopWatch().start();
            new EdgeElevationInterpolator(ghStorage, roadEnvEnc, RoadEnvironment.TUNNEL).execute();
            float tunnel = sw.stop().getSeconds();
            sw = new StopWatch().start();
            new EdgeElevationInterpolator(ghStorage, roadEnvEnc, RoadEnvironment.BRIDGE).execute();
            ghStorage.getProperties().put(INTERPOLATION_KEY, true);
            logger.info("Bridge interpolation " + (int) sw.stop().getSeconds() + "s, " + "tunnel interpolation " + (int) tunnel + "s");
        }
    }

    final public Weighting createWeighting(ProfileConfig profileConfig, PMap hints) {
        return createWeighting(profileConfig, hints, false);
    }

    /**
     * @param profileConfig    The profile for which the weighting shall be created
     * @param hints            Additional hints that can be used to further specify the weighting that shall be created
     * @param disableTurnCosts Can be used to explicitly create the weighting without turn costs. This is sometimes needed when the
     *                         weighting shall be used by some algorithm that can only be run with node-based graph traversal, like
     *                         LM preparation or Isochrones
     */
    public Weighting createWeighting(ProfileConfig profileConfig, PMap hints, boolean disableTurnCosts) {
        return new DefaultWeightingFactory(ghStorage, encodingManager, encodedValueFactory).createWeighting(profileConfig, hints, disableTurnCosts);
    }

    @Override
    public GHResponse route(GHRequest request) {
        GHResponse response = new GHResponse();
        calcPaths(request, response);
        return response;
    }

    /**
     * This method calculates the alternative path list using the low level Path objects.
     */
    public List<Path> calcPaths(GHRequest request, GHResponse ghRsp) {
        if (ghStorage == null || !fullyLoaded)
            throw new IllegalStateException("Do a successful call to load or importOrLoad before routing");

        if (ghStorage.isClosed())
            throw new IllegalStateException("You need to create a new GraphHopper instance as it is already closed");

        if (locationIndex == null)
            throw new IllegalStateException("Location index not initialized");

        try {
            if (request.getHints().has("vehicle"))
                throw new IllegalArgumentException("GHRequest may no longer contain a vehicle, use the profile parameter instead, see #1958");
            if (request.getHints().has("weighting"))
                throw new IllegalArgumentException("GHRequest may no longer contain a weighting, use the profile parameter instead, see #1958");
            if (request.getHints().has(Routing.TURN_COSTS))
                throw new IllegalArgumentException("GHRequest may no longer contain the turn_costs=true/false parameter, use the profile parameter instead, see #1958");
            if (request.getHints().has(Routing.EDGE_BASED))
                throw new IllegalArgumentException("GHRequest may no longer contain the edge_based=true/false parameter, use the profile parameter instead, see #1958");

            // todonow: do not allow things like short_fastest.distance_factor or u_turn_costs unless CH is disabled and only under certain conditions for LM

            PMap hints = request.getHints();
            boolean disableCH = hints.getBool(CH.DISABLE, false);
            if (chPreparationHandler.isEnabled() && !chPreparationHandler.isDisablingAllowed() && disableCH)
                throw new IllegalArgumentException("Disabling CH not allowed on the server-side");

            boolean disableLM = hints.getBool(Landmark.DISABLE, false);
            if (lmPreparationHandler.isEnabled() && !lmPreparationHandler.isDisablingAllowed() && disableLM)
                throw new IllegalArgumentException("Disabling LM not allowed on the server-side");

            if (chPreparationHandler.isEnabled() && !disableCH) {
                if (request.hasFavoredHeading(0))
                    throw new IllegalArgumentException("The 'heading' parameter is currently not supported for speed mode, you need to disable speed mode with `ch.disable=true`. See issue #483");

                if (hints.getBool(Routing.PASS_THROUGH, false))
                    throw new IllegalArgumentException("The '" + Parameters.Routing.PASS_THROUGH + "' parameter is currently not supported for speed mode, you need to disable speed mode with `ch.disable=true`. See issue #1765");
            }

            String algoStr = request.getAlgorithm();
            if (algoStr.isEmpty())
                algoStr = chPreparationHandler.isEnabled() && !disableCH ? DIJKSTRA_BI : ASTAR_BI;

            List<GHPoint> points = request.getPoints();
            // TODO Maybe we should think about a isRequestValid method that checks all that stuff that we could do to fail fast
            // For example see #734
            checkIfPointsAreInBounds(points);

            if (Helper.isEmpty(request.getProfile())) {
                throw new IllegalArgumentException("You need to specify a profile to perform a routing request, see #1958");
            }
            ProfileConfig profile = profilesByName.get(request.getProfile());
            if (profile == null) {
                throw new IllegalArgumentException("The requested profile '" + request.getProfile() + "' does not exist");
            }
            if (!profile.isTurnCosts() && !request.getCurbsides().isEmpty())
                throw new IllegalArgumentException("To make use of the " + CURBSIDE + " parameter you need to use a profile that supports turn costs");

            // todo later: should we be able to control this using the edge_based parameter?
            TraversalMode tMode = profile.isTurnCosts() ? TraversalMode.EDGE_BASED : TraversalMode.NODE_BASED;

            RoutingAlgorithmFactory algorithmFactory = getAlgorithmFactory(profile.getName(), disableCH, disableLM);
            Weighting weighting;
            Graph graph = ghStorage;
            if (chPreparationHandler.isEnabled() && !disableCH) {
                if (!(algorithmFactory instanceof CHRoutingAlgorithmFactory))
                    throw new IllegalStateException("Although CH was enabled a non-CH algorithm factory was returned " + algorithmFactory);

                if (hints.has(Routing.BLOCK_AREA))
                    throw new IllegalArgumentException("When CH is enabled the " + Parameters.Routing.BLOCK_AREA + " cannot be specified");

                CHProfile chProfile = ((CHRoutingAlgorithmFactory) algorithmFactory).getCHProfile();
                weighting = chProfile.getWeighting();
                graph = ghStorage.getCHGraph(chProfile);
<<<<<<< HEAD

=======
>>>>>>> 78454d08
            } else {
                checkNonChMaxWaypointDistance(points);
                final int uTurnCostsInt = hints.getInt(Routing.U_TURN_COSTS, INFINITE_U_TURN_COSTS);
                if (uTurnCostsInt != INFINITE_U_TURN_COSTS && !tMode.isEdgeBased()) {
                    throw new IllegalArgumentException("Finite u-turn costs can only be used for edge-based routing, use `" + Routing.EDGE_BASED + "=true'");
                }
                FlagEncoder encoder = encodingManager.getEncoder(profile.getVehicle());
                weighting = createWeighting(profile, hints);
                if (hints.has(Routing.BLOCK_AREA))
                    weighting = new BlockAreaWeighting(weighting, GraphEdgeIdFinder.createBlockArea(ghStorage, locationIndex,
                            points, hints, DefaultEdgeFilter.allEdges(encoder)));
            }
            ghRsp.addDebugInfo("tmode:" + tMode.toString());

            RoutingTemplate routingTemplate = createRoutingTemplate(request, ghRsp, algoStr, weighting);

            StopWatch sw = new StopWatch().start();
            List<QueryResult> qResults = routingTemplate.lookup(points);
            ghRsp.addDebugInfo("idLookup:" + sw.stop().getSeconds() + "s");
            if (ghRsp.hasErrors())
                return Collections.emptyList();

            QueryGraph queryGraph = QueryGraph.lookup(graph, qResults);
            int maxVisitedNodesForRequest = hints.getInt(Routing.MAX_VISITED_NODES, routingConfig.getMaxVisitedNodes());
            if (maxVisitedNodesForRequest > routingConfig.getMaxVisitedNodes())
                throw new IllegalArgumentException("The max_visited_nodes parameter has to be below or equal to:" + routingConfig.getMaxVisitedNodes());

            AlgorithmOptions algoOpts = AlgorithmOptions.start().
                    algorithm(algoStr).
                    traversalMode(tMode).
                    weighting(weighting).
                    maxVisitedNodes(maxVisitedNodesForRequest).
                    hints(hints).
                    build();

            // do the actual route calculation !
            List<Path> altPaths = routingTemplate.calcPaths(queryGraph, algorithmFactory, algoOpts);

            boolean tmpEnableInstructions = hints.getBool(Routing.INSTRUCTIONS, encodingManager.isEnableInstructions());
            boolean tmpCalcPoints = hints.getBool(Routing.CALC_POINTS, routingConfig.isCalcPoints());
            double wayPointMaxDistance = hints.getDouble(Routing.WAY_POINT_MAX_DISTANCE, 1d);

            DouglasPeucker peucker = new DouglasPeucker().setMaxDistance(wayPointMaxDistance);
            PathMerger pathMerger = new PathMerger(queryGraph.getBaseGraph(), weighting).
                    setCalcPoints(tmpCalcPoints).
                    setDouglasPeucker(peucker).
                    setEnableInstructions(tmpEnableInstructions).
                    setPathDetailsBuilders(pathBuilderFactory, request.getPathDetails()).
                    setSimplifyResponse(routingConfig.isSimplifyResponse() && wayPointMaxDistance > 0);

            if (request.hasFavoredHeading(0))
                pathMerger.setFavoredHeading(request.getFavoredHeading(0));

            routingTemplate.finish(pathMerger, trMap.getWithFallBack(request.getLocale()));
            return altPaths;
        } catch (IllegalArgumentException ex) {
            ghRsp.addError(ex);
            return Collections.emptyList();
        }
    }

    protected RoutingTemplate createRoutingTemplate(GHRequest request, GHResponse ghRsp, String algoStr, Weighting weighting) {
        RoutingTemplate routingTemplate;
        if (ROUND_TRIP.equalsIgnoreCase(algoStr))
            routingTemplate = new RoundTripRoutingTemplate(request, ghRsp, locationIndex, encodingManager, weighting, routingConfig.getMaxRoundTripRetries());
        else if (ALT_ROUTE.equalsIgnoreCase(algoStr))
            routingTemplate = new AlternativeRoutingTemplate(request, ghRsp, locationIndex, encodingManager, weighting);
        else
            routingTemplate = new ViaRoutingTemplate(request, ghRsp, locationIndex, encodingManager, weighting);
        return routingTemplate;
    }

    private void checkIfPointsAreInBounds(List<GHPoint> points) {
        BBox bounds = ghStorage.getBounds();
        for (int i = 0; i < points.size(); i++) {
            GHPoint point = points.get(i);
            if (!bounds.contains(point.getLat(), point.getLon())) {
                throw new PointOutOfBoundsException("Point " + i + " is out of bounds: " + point, i);
            }
        }
    }

    private void checkNonChMaxWaypointDistance(List<GHPoint> points) {
        if (routingConfig.getNonChMaxWaypointDistance() == Integer.MAX_VALUE) {
            return;
        }
        GHPoint lastPoint = points.get(0);
        GHPoint point;
        double dist;
        DistanceCalc calc = DIST_EARTH;
        for (int i = 1; i < points.size(); i++) {
            point = points.get(i);
            dist = calc.calcDist(lastPoint.getLat(), lastPoint.getLon(), point.getLat(), point.getLon());
            if (dist > routingConfig.getNonChMaxWaypointDistance()) {
                Map<String, Object> detailMap = new HashMap<>(2);
                detailMap.put("from", i - 1);
                detailMap.put("to", i);
                throw new PointDistanceExceededException("Point " + i + " is too far from Point " + (i - 1) + ": " + point, detailMap);
            }
            lastPoint = point;
        }
    }

    protected LocationIndex createLocationIndex(Directory dir) {
        LocationIndexTree tmpIndex = new LocationIndexTree(ghStorage, dir);
        tmpIndex.setResolution(preciseIndexResolution);
        tmpIndex.setMaxRegionSearch(maxRegionSearch);
        if (!tmpIndex.loadExisting()) {
            ensureWriteAccess();
            tmpIndex.prepareIndex();
        }

        return tmpIndex;
    }

    /**
     * Initializes the location index after the import is done.
     */
    protected void initLocationIndex() {
        if (locationIndex != null)
            throw new IllegalStateException("Cannot initialize locationIndex twice!");

        locationIndex = createLocationIndex(ghStorage.getDirectory());
    }

    private boolean isCHPrepared() {
        return "true".equals(ghStorage.getProperties().get(CH.PREPARE + "done"))
                // remove old property in >0.9
                || "true".equals(ghStorage.getProperties().get("prepare.done"));
    }

    private boolean isLMPrepared() {
        return "true".equals(ghStorage.getProperties().get(Landmark.PREPARE + "done"));
    }

    protected void prepareCH(boolean closeEarly) {
        boolean tmpPrepare = chPreparationHandler.isEnabled();
        if (tmpPrepare) {
            ensureWriteAccess();

            if (closeEarly) {
                locationIndex.flush();
                locationIndex.close();
                ghStorage.flushAndCloseEarly();
            }

            ghStorage.freeze();
            chPreparationHandler.prepare(ghStorage.getProperties(), closeEarly);
            ghStorage.getProperties().put(CH.PREPARE + "done", true);
        }
    }

    /**
     * For landmarks it is required to always call this method: either it creates the landmark data or it loads it.
     */
    protected void loadOrPrepareLM(boolean closeEarly) {
        boolean tmpPrepare = lmPreparationHandler.isEnabled() && !lmPreparationHandler.getPreparations().isEmpty();
        if (tmpPrepare) {
            ensureWriteAccess();
            ghStorage.freeze();
            if (lmPreparationHandler.loadOrDoWork(ghStorage.getProperties(), closeEarly))
                ghStorage.getProperties().put(Landmark.PREPARE + "done", true);
        }
    }

    /**
     * Internal method to clean up the graph.
     */
    protected void cleanUp() {
        int prevNodeCount = ghStorage.getNodes();
        PrepareRoutingSubnetworks preparation = new PrepareRoutingSubnetworks(ghStorage, encodingManager.fetchEdgeEncoders());
        preparation.setMinNetworkSize(minNetworkSize);
        preparation.setMinOneWayNetworkSize(minOneWayNetworkSize);
        preparation.doWork();
        int currNodeCount = ghStorage.getNodes();
        logger.info("edges: " + Helper.nf(ghStorage.getEdges()) + ", nodes " + Helper.nf(currNodeCount)
                + ", there were " + Helper.nf(preparation.getMaxSubnetworks())
                + " subnetworks. removed them => " + Helper.nf(prevNodeCount - currNodeCount)
                + " less nodes");
    }

    protected void flush() {
        logger.info("flushing graph " + ghStorage.toString() + ", details:" + ghStorage.toDetailsString() + ", "
                + getMemInfo() + ")");
        ghStorage.flush();
        logger.info("flushed graph " + getMemInfo() + ")");
        setFullyLoaded();
    }

    /**
     * Releases all associated resources like memory or files. But it does not remove them. To
     * remove the files created in graphhopperLocation you have to call clean().
     */
    public void close() {
        if (ghStorage != null)
            ghStorage.close();

        if (locationIndex != null)
            locationIndex.close();

        try {
            lockFactory.forceRemove(fileLockName, true);
        } catch (Exception ex) {
            // silently fail e.g. on Windows where we cannot remove an unreleased native lock
        }
    }

    /**
     * Removes the on-disc routing files. Call only after calling close or before importOrLoad or
     * load
     */
    public void clean() {
        if (getGraphHopperLocation().isEmpty())
            throw new IllegalStateException("Cannot clean GraphHopper without specified graphHopperLocation");

        File folder = new File(getGraphHopperLocation());
        removeDir(folder);
    }

    protected void ensureNotLoaded() {
        if (fullyLoaded)
            throw new IllegalStateException("No configuration changes are possible after loading the graph");
    }

    protected void ensureWriteAccess() {
        if (!allowWrites)
            throw new IllegalStateException("Writes are not allowed!");
    }

    public void setNonChMaxWaypointDistance(int nonChMaxWaypointDistance) {
        routingConfig.setNonChMaxWaypointDistance(nonChMaxWaypointDistance);
    }

    private void setFullyLoaded() {
        fullyLoaded = true;
    }

    private static class DefaultWeightingFactory {
        private final GraphHopperStorage ghStorage;
        private final EncodingManager encodingManager;
<<<<<<< HEAD
        private final EncodedValueFactory encodedValueFactory;

        public DefaultWeightingFactory(GraphHopperStorage ghStorage, EncodingManager encodingManager, EncodedValueFactory encodedValueFactory) {
            this.ghStorage = ghStorage;
            this.encodingManager = encodingManager;
            this.encodedValueFactory = encodedValueFactory;
=======

        public DefaultWeightingFactory(EncodingManager encodingManager, GraphHopperStorage ghStorage) {
            this.ghStorage = ghStorage;
            this.encodingManager = encodingManager;
>>>>>>> 78454d08
        }

        public Weighting createWeighting(ProfileConfig profile, PMap requestHints, boolean disableTurnCosts) {
            // Merge profile hints with request hints, the request hints take precedence.
            // Note that so far we do not check if overwriting the profile hints actually works with the preparation
            // for LM/CH. Later we should also limit the number of parameters that can be used to modify the profile.
            // todo: since we are not dealing with block_area here yet we cannot really apply any merging rules
            // for it, see discussion here: https://github.com/graphhopper/graphhopper/pull/1958#discussion_r395462901
            PMap hints = new PMap();
            hints.putAll(profile.getHints());
            hints.putAll(requestHints);

            FlagEncoder encoder = encodingManager.getEncoder(profile.getVehicle());
            TurnCostProvider turnCostProvider;
            if (profile.isTurnCosts() && !disableTurnCosts) {
                if (!encoder.supportsTurnCosts())
                    throw new IllegalArgumentException("Encoder " + encoder + " does not support turn costs");
                int uTurnCosts = hints.getInt(Routing.U_TURN_COSTS, INFINITE_U_TURN_COSTS);
                turnCostProvider = new DefaultTurnCostProvider(encoder, ghStorage.getTurnCostStorage(), uTurnCosts);
            } else {
                turnCostProvider = NO_TURN_COST_PROVIDER;
            }

            String weightingStr = toLowerCase(profile.getWeighting());
            if (weightingStr.isEmpty())
                throw new IllegalArgumentException("You have to specify a weighting");

            Weighting weighting = null;
            if (CustomWeighting.NAME.equalsIgnoreCase(weightingStr)) {
                if (!(profile instanceof CustomProfileConfig))
                    throw new IllegalArgumentException("custom weighting requires a CustomProfileConfig but was profile=" + profile.getName());
                CustomModel queryCustomModel = requestHints.getObject(CustomModel.KEY, null);
                CustomProfileConfig customProfileConfig = (CustomProfileConfig) profile;
                queryCustomModel = queryCustomModel == null ?
                        customProfileConfig.getCustomModel() : CustomModel.merge(customProfileConfig.getCustomModel(), queryCustomModel);
                weighting = new CustomWeighting(encoder, encodingManager, encodedValueFactory, turnCostProvider, queryCustomModel);
            } else if ("shortest".equalsIgnoreCase(weightingStr)) {
                weighting = new ShortestWeighting(encoder, turnCostProvider);
            } else if ("fastest".equalsIgnoreCase(weightingStr)) {
                if (encoder.supports(PriorityWeighting.class))
                    weighting = new PriorityWeighting(encoder, hints, turnCostProvider);
                else
                    weighting = new FastestWeighting(encoder, hints, turnCostProvider);
            } else if ("curvature".equalsIgnoreCase(weightingStr)) {
                if (encoder.supports(CurvatureWeighting.class))
                    weighting = new CurvatureWeighting(encoder, hints, turnCostProvider);

            } else if ("short_fastest".equalsIgnoreCase(weightingStr)) {
                weighting = new ShortFastestWeighting(encoder, hints, turnCostProvider);
            }

            if (weighting == null)
                throw new IllegalArgumentException("Weighting '" + weightingStr + "' not supported");

            return weighting;
        }
    }

    private static class RoutingConfig {
        private int maxVisitedNodes = Integer.MAX_VALUE;
        private int maxRoundTripRetries = 3;
        private int nonChMaxWaypointDistance = Integer.MAX_VALUE;
        private boolean calcPoints = true;
        private boolean simplifyResponse = true;

        public int getMaxVisitedNodes() {
            return maxVisitedNodes;
        }

        public void setMaxVisitedNodes(int maxVisitedNodes) {
            this.maxVisitedNodes = maxVisitedNodes;
        }

        public int getMaxRoundTripRetries() {
            return maxRoundTripRetries;
        }

        public void setMaxRoundTripRetries(int maxRoundTripRetries) {
            this.maxRoundTripRetries = maxRoundTripRetries;
        }

        public int getNonChMaxWaypointDistance() {
            return nonChMaxWaypointDistance;
        }

        public void setNonChMaxWaypointDistance(int nonChMaxWaypointDistance) {
            this.nonChMaxWaypointDistance = nonChMaxWaypointDistance;
        }

        public boolean isCalcPoints() {
            return calcPoints;
        }

        public void setCalcPoints(boolean calcPoints) {
            this.calcPoints = calcPoints;
        }

        public boolean isSimplifyResponse() {
            return simplifyResponse;
        }

        public void setSimplifyResponse(boolean simplifyResponse) {
            this.simplifyResponse = simplifyResponse;
        }
    }
}<|MERGE_RESOLUTION|>--- conflicted
+++ resolved
@@ -1106,10 +1106,6 @@
                 CHProfile chProfile = ((CHRoutingAlgorithmFactory) algorithmFactory).getCHProfile();
                 weighting = chProfile.getWeighting();
                 graph = ghStorage.getCHGraph(chProfile);
-<<<<<<< HEAD
-
-=======
->>>>>>> 78454d08
             } else {
                 checkNonChMaxWaypointDistance(points);
                 final int uTurnCostsInt = hints.getInt(Routing.U_TURN_COSTS, INFINITE_U_TURN_COSTS);
@@ -1350,19 +1346,12 @@
     private static class DefaultWeightingFactory {
         private final GraphHopperStorage ghStorage;
         private final EncodingManager encodingManager;
-<<<<<<< HEAD
         private final EncodedValueFactory encodedValueFactory;
 
         public DefaultWeightingFactory(GraphHopperStorage ghStorage, EncodingManager encodingManager, EncodedValueFactory encodedValueFactory) {
             this.ghStorage = ghStorage;
             this.encodingManager = encodingManager;
             this.encodedValueFactory = encodedValueFactory;
-=======
-
-        public DefaultWeightingFactory(EncodingManager encodingManager, GraphHopperStorage ghStorage) {
-            this.ghStorage = ghStorage;
-            this.encodingManager = encodingManager;
->>>>>>> 78454d08
         }
 
         public Weighting createWeighting(ProfileConfig profile, PMap requestHints, boolean disableTurnCosts) {
