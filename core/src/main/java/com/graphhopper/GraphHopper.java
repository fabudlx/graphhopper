/*
 *  Licensed to GraphHopper GmbH under one or more contributor
 *  license agreements. See the NOTICE file distributed with this work for
 *  additional information regarding copyright ownership.
 *
 *  GraphHopper GmbH licenses this file to you under the Apache License,
 *  Version 2.0 (the "License"); you may not use this file except in
 *  compliance with the License. You may obtain a copy of the License at
 *
 *       http://www.apache.org/licenses/LICENSE-2.0
 *
 *  Unless required by applicable law or agreed to in writing, software
 *  distributed under the License is distributed on an "AS IS" BASIS,
 *  WITHOUT WARRANTIES OR CONDITIONS OF ANY KIND, either express or implied.
 *  See the License for the specific language governing permissions and
 *  limitations under the License.
 */
package com.graphhopper;

import com.graphhopper.config.CHProfileConfig;
import com.graphhopper.config.LMProfileConfig;
import com.graphhopper.config.ProfileConfig;
import com.graphhopper.json.geo.JsonFeature;
import com.graphhopper.reader.DataReader;
import com.graphhopper.reader.dem.*;
import com.graphhopper.reader.osm.conditional.DateRangeParser;
import com.graphhopper.routing.AlgorithmOptions;
import com.graphhopper.routing.Path;
import com.graphhopper.routing.RoutingAlgorithmFactory;
import com.graphhopper.routing.RoutingAlgorithmFactorySimple;
import com.graphhopper.routing.ch.CHPreparationHandler;
import com.graphhopper.routing.ch.CHRoutingAlgorithmFactory;
import com.graphhopper.routing.lm.LMPreparationHandler;
import com.graphhopper.routing.lm.LMProfile;
import com.graphhopper.routing.profiles.DefaultEncodedValueFactory;
import com.graphhopper.routing.profiles.EncodedValueFactory;
import com.graphhopper.routing.profiles.EnumEncodedValue;
import com.graphhopper.routing.profiles.RoadEnvironment;
import com.graphhopper.routing.querygraph.QueryGraph;
import com.graphhopper.routing.subnetwork.PrepareRoutingSubnetworks;
import com.graphhopper.routing.template.AlternativeRoutingTemplate;
import com.graphhopper.routing.template.RoundTripRoutingTemplate;
import com.graphhopper.routing.template.RoutingTemplate;
import com.graphhopper.routing.template.ViaRoutingTemplate;
import com.graphhopper.routing.util.*;
import com.graphhopper.routing.util.parsers.DefaultTagParserFactory;
import com.graphhopper.routing.util.parsers.TagParserFactory;
import com.graphhopper.routing.weighting.*;
import com.graphhopper.routing.weighting.custom.CustomProfileConfig;
import com.graphhopper.routing.weighting.custom.CustomWeighting;
import com.graphhopper.storage.*;
import com.graphhopper.storage.change.ChangeGraphHelper;
import com.graphhopper.storage.change.ChangeGraphResponse;
import com.graphhopper.storage.index.LocationIndex;
import com.graphhopper.storage.index.LocationIndexTree;
import com.graphhopper.storage.index.QueryResult;
import com.graphhopper.util.*;
import com.graphhopper.util.Parameters.CH;
import com.graphhopper.util.Parameters.Landmark;
import com.graphhopper.util.Parameters.Routing;
import com.graphhopper.util.details.PathDetailsBuilderFactory;
import com.graphhopper.util.exceptions.PointDistanceExceededException;
import com.graphhopper.util.exceptions.PointOutOfBoundsException;
import com.graphhopper.util.shapes.BBox;
import com.graphhopper.util.shapes.GHPoint;
import org.slf4j.Logger;
import org.slf4j.LoggerFactory;

import java.io.File;
import java.io.IOException;
import java.text.DateFormat;
import java.util.*;
import java.util.concurrent.locks.Lock;
import java.util.concurrent.locks.ReadWriteLock;
import java.util.concurrent.locks.ReentrantReadWriteLock;

import static com.graphhopper.routing.weighting.TurnCostProvider.NO_TURN_COST_PROVIDER;
import static com.graphhopper.routing.weighting.Weighting.INFINITE_U_TURN_COSTS;
import static com.graphhopper.util.Helper.*;
import static com.graphhopper.util.Parameters.Algorithms.*;
import static com.graphhopper.util.Parameters.Routing.CURBSIDE;

/**
 * Easy to use access point to configure import and (offline) routing.
 *
 * @author Peter Karich
 * @see GraphHopperAPI
 */
public class GraphHopper implements GraphHopperAPI {
    private final Logger logger = LoggerFactory.getLogger(getClass());
    private final Map<String, ProfileConfig> profilesByName = new LinkedHashMap<>();
    private final String fileLockName = "gh.lock";
    // utils
    private final TranslationMap trMap = new TranslationMap().doImport();
    boolean removeZipped = true;
    // for graph:
    private GraphHopperStorage ghStorage;
    private EncodingManager encodingManager;
    private int defaultSegmentSize = -1;
    private String ghLocation = "";
    private DAType dataAccessType = DAType.RAM_STORE;
    private boolean sortGraph = false;
    private boolean elevation = false;
    private LockFactory lockFactory = new NativeFSLockFactory();
    private boolean allowWrites = true;
    private boolean fullyLoaded = false;
    private boolean smoothElevation = false;
    // for routing
    private final RoutingConfig routingConfig = new RoutingConfig();
    // for index
    private LocationIndex locationIndex;
    private int preciseIndexResolution = 300;
    private int maxRegionSearch = 4;
    // for prepare
    private int minNetworkSize = 200;
    private int minOneWayNetworkSize = 0;

    // preparation handlers
    private final LMPreparationHandler lmPreparationHandler = new LMPreparationHandler();
    private final CHPreparationHandler chPreparationHandler = new CHPreparationHandler();

    // for data reader
    private String dataReaderFile;
    private double dataReaderWayPointMaxDistance = 1;
    private int dataReaderWorkerThreads = 2;
    private ElevationProvider eleProvider = ElevationProvider.NOOP;
    private FlagEncoderFactory flagEncoderFactory = new DefaultFlagEncoderFactory();
    private EncodedValueFactory encodedValueFactory = new DefaultEncodedValueFactory();
    private TagParserFactory tagParserFactory = new DefaultTagParserFactory();
    private final ReadWriteLock readWriteLock = new ReentrantReadWriteLock();
    private PathDetailsBuilderFactory pathBuilderFactory = new PathDetailsBuilderFactory();

    public GraphHopper() {
    }

    /**
     * For testing only
     */
    protected GraphHopper loadGraph(GraphHopperStorage g) {
        this.ghStorage = g;
        setFullyLoaded();
        initLocationIndex();
        return this;
    }

    public EncodingManager getEncodingManager() {
        return encodingManager;
    }

    /**
     * Specify which vehicles can be read by this GraphHopper instance. An encoding manager defines
     * how data from every vehicle is written (und read) into edges of the graph.
     */
    public GraphHopper setEncodingManager(EncodingManager em) {
        ensureNotLoaded();
        this.encodingManager = em;
        return this;
    }

    public ElevationProvider getElevationProvider() {
        return eleProvider;
    }

    public GraphHopper setElevationProvider(ElevationProvider eleProvider) {
        if (eleProvider == null || eleProvider == ElevationProvider.NOOP)
            setElevation(false);
        else
            setElevation(true);
        this.eleProvider = eleProvider;
        return this;
    }

    /**
     * Threads for data reading.
     */
    protected int getWorkerThreads() {
        return dataReaderWorkerThreads;
    }

    /**
     * Return maximum distance (in meter) to reduce points via douglas peucker while OSM import.
     */
    protected double getWayPointMaxDistance() {
        return dataReaderWayPointMaxDistance;
    }

    /**
     * This parameter specifies how to reduce points via douglas peucker while OSM import. Higher
     * value means more details, unit is meter. Default is 1. Disable via 0.
     */
    public GraphHopper setWayPointMaxDistance(double wayPointMaxDistance) {
        this.dataReaderWayPointMaxDistance = wayPointMaxDistance;
        return this;
    }

    public GraphHopper setPathDetailsBuilderFactory(PathDetailsBuilderFactory pathBuilderFactory) {
        this.pathBuilderFactory = pathBuilderFactory;
        return this;
    }

    public PathDetailsBuilderFactory getPathDetailsBuilderFactory() {
        return pathBuilderFactory;
    }

    /**
     * Configures the underlying storage and response to be used on a well equipped server. Result
     * also optimized for usage in the web module i.e. try reduce network IO.
     */
    public GraphHopper forServer() {
        setSimplifyResponse(true);
        return setInMemory();
    }

    /**
     * Configures the underlying storage to be used on a Desktop computer or within another Java
     * application with enough RAM but no network latency.
     */
    public GraphHopper forDesktop() {
        setSimplifyResponse(false);
        return setInMemory();
    }

    /**
     * Configures the underlying storage to be used on a less powerful machine like Android or
     * Raspberry Pi with only few MB of RAM.
     */
    public GraphHopper forMobile() {
        setSimplifyResponse(false);
        return setMemoryMapped();
    }

    /**
     * Precise location resolution index means also more space (disc/RAM) could be consumed and
     * probably slower query times, which would be e.g. not suitable for Android. The resolution
     * specifies the tile width (in meter).
     */
    public GraphHopper setPreciseIndexResolution(int precision) {
        ensureNotLoaded();
        preciseIndexResolution = precision;
        return this;
    }

    public GraphHopper setMinNetworkSize(int minNetworkSize, int minOneWayNetworkSize) {
        this.minNetworkSize = minNetworkSize;
        this.minOneWayNetworkSize = minOneWayNetworkSize;
        return this;
    }

    /**
     * This method call results in an in-memory graph.
     */
    public GraphHopper setInMemory() {
        ensureNotLoaded();
        dataAccessType = DAType.RAM_STORE;
        return this;
    }

    /**
     * Only valid option for in-memory graph and if you e.g. want to disable store on flush for unit
     * tests. Specify storeOnFlush to true if you want that existing data will be loaded FROM disc
     * and all in-memory data will be flushed TO disc after flush is called e.g. while OSM import.
     *
     * @param storeOnFlush true by default
     */
    public GraphHopper setStoreOnFlush(boolean storeOnFlush) {
        ensureNotLoaded();
        if (storeOnFlush)
            dataAccessType = DAType.RAM_STORE;
        else
            dataAccessType = DAType.RAM;
        return this;
    }

    /**
     * Enable memory mapped configuration if not enough memory is available on the target platform.
     */
    public GraphHopper setMemoryMapped() {
        ensureNotLoaded();
        dataAccessType = DAType.MMAP;
        return this;
    }

    /**
     * Sets the routing profiles that can be used for CH/LM preparation. So far adding these profiles is only required
     * so we can refer to them when configuring the CH/LM preparations, later it will be required to specify all
     * routing profiles that shall be supported by this GraphHopper instance here.
     * <p>
     * Here is an example how to setup two CH profiles and one LM profile (via the Java API)
     *
     * <pre>
     * {@code
     *   // make sure the encoding manager contains a "car" and a "bike" flag encoder
     *   hopper.setProfiles(
     *     new ProfileConfig("my_car").setVehicle("car").setWeighting("shortest"),
     *     new ProfileConfig("your_bike").setVehicle("bike").setWeighting("fastest")
     *   );
     *   hopper.getCHPreparationHandler().setCHProfileConfigs(
     *     new CHProfileConfig("my_car"),
     *     new CHProfileConfig("your_bike")
     *   );
     *   hopper.getLMPreparationHandler().setLMProfileConfigs(
     *     new LMProfileConfig("your_bike")
     *   );
     * }
     * </pre>
     * <p>
     * See also https://github.com/graphhopper/graphhopper/pull/1922.
     *
     * @see CHPreparationHandler#setCHProfileConfigs
     * @see LMPreparationHandler#setLMProfileConfigs
     */
    public GraphHopper setProfiles(ProfileConfig... profiles) {
        return setProfiles(Arrays.asList(profiles));
    }

    public GraphHopper setProfiles(List<ProfileConfig> profiles) {
        profilesByName.clear();
        for (ProfileConfig profile : profiles) {
            ProfileConfig previous = this.profilesByName.put(profile.getName(), profile);
            if (previous != null)
                throw new IllegalArgumentException("Profile names must be unique. Duplicate name: '" + profile.getName() + "'");
        }
        return this;
    }

    public List<ProfileConfig> getProfiles() {
        return new ArrayList<>(profilesByName.values());
    }

    public int getMaxVisitedNodes() {
        return routingConfig.getMaxVisitedNodes();
    }

    /**
     * This methods stops the algorithm from searching further if the resulting path would go over
     * the specified node count, important if none-CH routing is used.
     */
    public void setMaxVisitedNodes(int maxVisitedNodes) {
        routingConfig.setMaxVisitedNodes(maxVisitedNodes);
    }

    /**
     * @return true if storing and fetching elevation data is enabled. Default is false
     */
    public boolean hasElevation() {
        return elevation;
    }

    /**
     * Enable storing and fetching elevation data. Default is false
     */
    public GraphHopper setElevation(boolean includeElevation) {
        this.elevation = includeElevation;
        return this;
    }

    /**
     * This methods enables gps point calculation. If disabled only distance will be calculated.
     */
    public GraphHopper setEnableCalcPoints(boolean b) {
        routingConfig.setCalcPoints(b);
        return this;
    }

    /**
     * This method specifies if the returned path should be simplified or not, via douglas-peucker
     * or similar algorithm.
     */
    private GraphHopper setSimplifyResponse(boolean doSimplify) {
        routingConfig.setSimplifyResponse(doSimplify);
        return this;
    }

    public String getGraphHopperLocation() {
        return ghLocation;
    }

    /**
     * Sets the graphhopper folder.
     */
    public GraphHopper setGraphHopperLocation(String ghLocation) {
        ensureNotLoaded();
        if (ghLocation == null)
            throw new IllegalArgumentException("graphhopper location cannot be null");

        this.ghLocation = ghLocation;
        return this;
    }

    public String getDataReaderFile() {
        return dataReaderFile;
    }

    /**
     * This file can be any file type supported by the DataReader. E.g. for the OSMReader it is the
     * OSM xml (.osm), a compressed xml (.osm.zip or .osm.gz) or a protobuf file (.pbf)
     */
    public GraphHopper setDataReaderFile(String dataReaderFileStr) {
        ensureNotLoaded();
        if (isEmpty(dataReaderFileStr))
            throw new IllegalArgumentException("Data reader file cannot be empty.");

        dataReaderFile = dataReaderFileStr;
        return this;
    }

    /**
     * The underlying graph used in algorithms.
     *
     * @throws IllegalStateException if graph is not instantiated.
     */
    public GraphHopperStorage getGraphHopperStorage() {
        if (ghStorage == null)
            throw new IllegalStateException("GraphHopper storage not initialized");

        return ghStorage;
    }

    public void setGraphHopperStorage(GraphHopperStorage ghStorage) {
        this.ghStorage = ghStorage;
        setFullyLoaded();
    }

    /**
     * The location index created from the graph.
     *
     * @throws IllegalStateException if index is not initialized
     */
    public LocationIndex getLocationIndex() {
        if (locationIndex == null)
            throw new IllegalStateException("Location index not initialized");

        return locationIndex;
    }

    protected void setLocationIndex(LocationIndex locationIndex) {
        this.locationIndex = locationIndex;
    }

    /**
     * Sorts the graph which requires more RAM while import. See #12
     */
    public GraphHopper setSortGraph(boolean sortGraph) {
        ensureNotLoaded();
        this.sortGraph = sortGraph;
        return this;
    }

    public boolean isAllowWrites() {
        return allowWrites;
    }

    /**
     * Specifies if it is allowed for GraphHopper to write. E.g. for read only filesystems it is not
     * possible to create a lock file and so we can avoid write locks.
     */
    public GraphHopper setAllowWrites(boolean allowWrites) {
        this.allowWrites = allowWrites;
        return this;
    }

    public TranslationMap getTranslationMap() {
        return trMap;
    }

    public GraphHopper setFlagEncoderFactory(FlagEncoderFactory factory) {
        this.flagEncoderFactory = factory;
        return this;
    }

    public EncodedValueFactory getEncodedValueFactory() {
        return this.encodedValueFactory;
    }

    public GraphHopper setEncodedValueFactory(EncodedValueFactory factory) {
        this.encodedValueFactory = factory;
        return this;
    }

    public TagParserFactory getTagParserFactory() {
        return this.tagParserFactory;
    }

    public GraphHopper setTagParserFactory(TagParserFactory factory) {
        this.tagParserFactory = factory;
        return this;
    }

    /**
     * Reads the configuration from a {@link GraphHopperConfig} object which can be manually filled, or more typically
     * is read from `config.yml`.
     */
    public GraphHopper init(GraphHopperConfig ghConfig) {
        if (ghConfig.has("osmreader.osm"))
            throw new IllegalArgumentException("Instead osmreader.osm use datareader.file, for other changes see core/files/changelog.txt");

        String tmpOsmFile = ghConfig.getString("datareader.file", "");
        if (!isEmpty(tmpOsmFile))
            dataReaderFile = tmpOsmFile;

        String graphHopperFolder = ghConfig.getString("graph.location", "");
        if (isEmpty(graphHopperFolder) && isEmpty(ghLocation)) {
            if (isEmpty(dataReaderFile))
                throw new IllegalArgumentException("If no graph.location is provided you need to specify an OSM file.");

            graphHopperFolder = pruneFileEnd(dataReaderFile) + "-gh";
        }

        // graph
        setGraphHopperLocation(graphHopperFolder);
        defaultSegmentSize = ghConfig.getInt("graph.dataaccess.segment_size", defaultSegmentSize);

        String graphDATypeStr = ghConfig.getString("graph.dataaccess", "RAM_STORE");
        dataAccessType = DAType.fromString(graphDATypeStr);

        sortGraph = ghConfig.getBool("graph.do_sort", sortGraph);
        removeZipped = ghConfig.getBool("graph.remove_zipped", removeZipped);
        EncodingManager encodingManager = createEncodingManager(ghConfig);
        if (encodingManager != null) {
            // overwrite EncodingManager object from configuration file
            setEncodingManager(encodingManager);
        }

        if (ghConfig.getString("graph.locktype", "native").equals("simple"))
            lockFactory = new SimpleFSLockFactory();
        else
            lockFactory = new NativeFSLockFactory();

        // elevation
        this.smoothElevation = ghConfig.getBool("graph.elevation.smoothing", false);
        ElevationProvider elevationProvider = createElevationProvider(ghConfig);
        setElevationProvider(elevationProvider);

        // optimizable prepare
        minNetworkSize = ghConfig.getInt("prepare.min_network_size", minNetworkSize);
        minOneWayNetworkSize = ghConfig.getInt("prepare.min_one_way_network_size", minOneWayNetworkSize);

        // profiles
        setProfiles(ghConfig.getProfiles());

        // prepare CH&LM
        chPreparationHandler.init(ghConfig);
        lmPreparationHandler.init(ghConfig);

        // osm import
        dataReaderWayPointMaxDistance = ghConfig.getDouble(Routing.INIT_WAY_POINT_MAX_DISTANCE, dataReaderWayPointMaxDistance);

        dataReaderWorkerThreads = ghConfig.getInt("datareader.worker_threads", dataReaderWorkerThreads);

        // index
        preciseIndexResolution = ghConfig.getInt("index.high_resolution", preciseIndexResolution);
        maxRegionSearch = ghConfig.getInt("index.max_region_search", maxRegionSearch);

        // routing
        routingConfig.setMaxVisitedNodes(ghConfig.getInt(Routing.INIT_MAX_VISITED_NODES, routingConfig.getMaxVisitedNodes()));
        routingConfig.setMaxRoundTripRetries(ghConfig.getInt(RoundTrip.INIT_MAX_RETRIES, routingConfig.getMaxRoundTripRetries()));
        routingConfig.setNonChMaxWaypointDistance(ghConfig.getInt(Parameters.NON_CH.MAX_NON_CH_POINT_DISTANCE, routingConfig.getNonChMaxWaypointDistance()));

        return this;
    }

    private EncodingManager createEncodingManager(GraphHopperConfig ghConfig) {
        String flagEncodersStr = ghConfig.getString("graph.flag_encoders", "");
        String encodedValueStr = ghConfig.getString("graph.encoded_values", "");
        if (flagEncodersStr.isEmpty() && encodedValueStr.isEmpty()) {
            return null;
        } else {
            EncodingManager.Builder emBuilder = new EncodingManager.Builder();
            if (!encodedValueStr.isEmpty())
                emBuilder.addAll(tagParserFactory, encodedValueStr);
            registerCustomEncodedValues(emBuilder);
            if (!flagEncodersStr.isEmpty())
                emBuilder.addAll(flagEncoderFactory, flagEncodersStr);
            emBuilder.setEnableInstructions(ghConfig.getBool("datareader.instructions", true));
            emBuilder.setPreferredLanguage(ghConfig.getString("datareader.preferred_language", ""));
            emBuilder.setDateRangeParser(DateRangeParser.createInstance(ghConfig.getString("datareader.date_range_parser_day", "")));
            return emBuilder.build();
        }
    }

    private static ElevationProvider createElevationProvider(GraphHopperConfig ghConfig) {
        String eleProviderStr = toLowerCase(ghConfig.getString("graph.elevation.provider", "noop"));

        if (ghConfig.has("graph.elevation.calcmean"))
            throw new IllegalArgumentException("graph.elevation.calcmean is deprecated, use graph.elevation.interpolate");

        boolean interpolate = ghConfig.has("graph.elevation.interpolate")
                ? "bilinear".equals(ghConfig.getString("graph.elevation.interpolate", "none"))
                : ghConfig.getBool("graph.elevation.calc_mean", false);

        String cacheDirStr = ghConfig.getString("graph.elevation.cache_dir", "");
        if (cacheDirStr.isEmpty())
            cacheDirStr = ghConfig.getString("graph.elevation.cachedir", "");

        String baseURL = ghConfig.getString("graph.elevation.base_url", "");
        if (baseURL.isEmpty())
            ghConfig.getString("graph.elevation.baseurl", "");

        boolean removeTempElevationFiles = ghConfig.getBool("graph.elevation.cgiar.clear", true);
        removeTempElevationFiles = ghConfig.getBool("graph.elevation.clear", removeTempElevationFiles);

        DAType elevationDAType = DAType.fromString(ghConfig.getString("graph.elevation.dataaccess", "MMAP"));
        ElevationProvider elevationProvider = ElevationProvider.NOOP;
        if (eleProviderStr.equalsIgnoreCase("srtm")) {
            elevationProvider = new SRTMProvider(cacheDirStr);
        } else if (eleProviderStr.equalsIgnoreCase("cgiar")) {
            elevationProvider = new CGIARProvider(cacheDirStr);
        } else if (eleProviderStr.equalsIgnoreCase("gmted")) {
            elevationProvider = new GMTEDProvider(cacheDirStr);
        } else if (eleProviderStr.equalsIgnoreCase("srtmgl1")) {
            elevationProvider = new SRTMGL1Provider(cacheDirStr);
        } else if (eleProviderStr.equalsIgnoreCase("multi")) {
            elevationProvider = new MultiSourceElevationProvider(cacheDirStr);
        } else if (eleProviderStr.equalsIgnoreCase("skadi")) {
            elevationProvider = new SkadiProvider(cacheDirStr);
        }

        elevationProvider.setAutoRemoveTemporaryFiles(removeTempElevationFiles);
        elevationProvider.setInterpolate(interpolate);
        if (!baseURL.isEmpty())
            elevationProvider.setBaseURL(baseURL);
        elevationProvider.setDAType(elevationDAType);
        return elevationProvider;
    }

    private void printInfo() {
        logger.info("version " + Constants.VERSION + "|" + Constants.BUILD_DATE + " (" + Constants.getVersions() + ")");
        if (ghStorage != null)
            logger.info("graph " + ghStorage.toString() + ", details:" + ghStorage.toDetailsString());
    }

    /**
     * Imports provided data from disc and creates graph. Depending on the settings the resulting
     * graph will be stored to disc so on a second call this method will only load the graph from
     * disc which is usually a lot faster.
     */
    public GraphHopper importOrLoad() {
        if (!load(ghLocation)) {
            printInfo();
            process(ghLocation, false);
        } else {
            printInfo();
        }
        return this;
    }

    /**
     * Imports and processes data, storing it to disk when complete.
     */
    public void importAndClose() {
        if (!load(ghLocation)) {
            printInfo();
            process(ghLocation, true);
        } else {
            printInfo();
            logger.info("Graph already imported into " + ghLocation);
        }
        close();
    }

    /**
     * Creates the graph from OSM data.
     */
    private GraphHopper process(String graphHopperLocation, boolean closeEarly) {
        setGraphHopperLocation(graphHopperLocation);
        GHLock lock = null;
        try {
            if (ghStorage.getDirectory().getDefaultType().isStoring()) {
                lockFactory.setLockDir(new File(graphHopperLocation));
                lock = lockFactory.create(fileLockName, true);
                if (!lock.tryLock())
                    throw new RuntimeException("To avoid multiple writers we need to obtain a write lock but it failed. In " + graphHopperLocation, lock.getObtainFailedReason());
            }

            readData();
            cleanUp();
            postProcessing(closeEarly);
            flush();
        } finally {
            if (lock != null)
                lock.release();
        }
        return this;
    }

    private void readData() {
        try {
            DataReader reader = importData();
            DateFormat f = createFormatter();
            ghStorage.getProperties().put("datareader.import.date", f.format(new Date()));
            if (reader.getDataDate() != null)
                ghStorage.getProperties().put("datareader.data.date", f.format(reader.getDataDate()));
        } catch (IOException ex) {
            throw new RuntimeException("Cannot read file " + getDataReaderFile(), ex);
        }
    }

    protected DataReader importData() throws IOException {
        ensureWriteAccess();
        if (ghStorage == null)
            throw new IllegalStateException("Load graph before importing OSM data");

        if (dataReaderFile == null)
            throw new IllegalStateException("Couldn't load from existing folder: " + ghLocation
                    + " but also cannot use file for DataReader as it wasn't specified!");

        DataReader reader = createReader(ghStorage);
        logger.info("using " + ghStorage.toString() + ", memory:" + getMemInfo());
        reader.readGraph();
        return reader;
    }

    protected DataReader createReader(GraphHopperStorage ghStorage) {
        throw new UnsupportedOperationException("Cannot create DataReader. Solutions: avoid import via calling load directly, "
                + "provide a DataReader or use e.g. GraphHopperOSM or a different subclass");
    }

    protected DataReader initDataReader(DataReader reader) {
        if (dataReaderFile == null)
            throw new IllegalArgumentException("No file for DataReader specified");

        logger.info("start creating graph from " + dataReaderFile);
        return reader.setFile(new File(dataReaderFile)).
                setElevationProvider(eleProvider).
                setWorkerThreads(dataReaderWorkerThreads).
                setWayPointMaxDistance(dataReaderWayPointMaxDistance).
                setSmoothElevation(this.smoothElevation);
    }

    /**
     * Opens existing graph folder.
     *
     * @param graphHopperFolder is the folder containing graphhopper files. Can be a compressed file
     *                          too ala folder-content.ghz.
     */
    @Override
    public boolean load(String graphHopperFolder) {
        if (isEmpty(graphHopperFolder))
            throw new IllegalStateException("GraphHopperLocation is not specified. Call setGraphHopperLocation or init before");

        if (fullyLoaded)
            throw new IllegalStateException("graph is already successfully loaded");

        File tmpFileOrFolder = new File(graphHopperFolder);

        if (!tmpFileOrFolder.isDirectory() && tmpFileOrFolder.exists()) {
            throw new IllegalArgumentException("GraphHopperLocation cannot be an existing file. Has to be either non-existing or a folder.");
        } else {
            File compressed = new File(graphHopperFolder + ".ghz");
            if (compressed.exists() && !compressed.isDirectory()) {
                try {
                    new Unzipper().unzip(compressed.getAbsolutePath(), graphHopperFolder, removeZipped);
                } catch (IOException ex) {
                    throw new RuntimeException("Couldn't extract file " + compressed.getAbsolutePath()
                            + " to " + graphHopperFolder, ex);
                }
            }
        }

        setGraphHopperLocation(graphHopperFolder);

        if (encodingManager == null)
            setEncodingManager(EncodingManager.create(encodedValueFactory, flagEncoderFactory, ghLocation));

        if (!allowWrites && dataAccessType.isMMap())
            dataAccessType = DAType.MMAP_RO;

        GHDirectory dir = new GHDirectory(ghLocation, dataAccessType);
        ghStorage = new GraphHopperStorage(dir, encodingManager, hasElevation(), encodingManager.needsTurnCostsSupport(), defaultSegmentSize);

        checkProfilesConsistency();

        if (lmPreparationHandler.isEnabled())
            initLMPreparationHandler();

        List<CHProfile> chProfiles;
        if (chPreparationHandler.isEnabled()) {
            initCHPreparationHandler();
            chProfiles = chPreparationHandler.getCHProfiles();
        } else {
            chProfiles = Collections.emptyList();
        }

        ghStorage.addCHGraphs(chProfiles);

        if (!new File(graphHopperFolder).exists())
            return false;

        GHLock lock = null;
        try {
            // create locks only if writes are allowed, if they are not allowed a lock cannot be created
            // (e.g. on a read only filesystem locks would fail)
            if (ghStorage.getDirectory().getDefaultType().isStoring() && isAllowWrites()) {
                lockFactory.setLockDir(new File(ghLocation));
                lock = lockFactory.create(fileLockName, false);
                if (!lock.tryLock())
                    throw new RuntimeException("To avoid reading partial data we need to obtain the read lock but it failed. In " + ghLocation, lock.getObtainFailedReason());
            }

            if (!ghStorage.loadExisting())
                return false;

            postProcessing(false);
            setFullyLoaded();
            return true;
        } finally {
            if (lock != null)
                lock.release();
        }
    }

    private void checkProfilesConsistency() {
        // todo: strictly speaking no profiles are needed, e.g. when we only use the location index, but this is rather
        // the exception. we can move this check closer to the code that actually requires profiles after #1901
        if (profilesByName.isEmpty()) {
            throw new IllegalArgumentException("No routing profiles have been specified, you need to configure at least one");
        }
        for (ProfileConfig profile : profilesByName.values()) {
            if (!encodingManager.hasEncoder(profile.getVehicle())) {
                throw new IllegalArgumentException("Unknown vehicle '" + profile.getVehicle() + "' in profile: " + profile + ". Make sure all vehicles used in 'profiles' exist in 'graph.flag_encoders'");
            }
            FlagEncoder encoder = encodingManager.getEncoder(profile.getVehicle());
            if (profile.isTurnCosts() && !encoder.supportsTurnCosts()) {
                throw new IllegalArgumentException("The profile '" + profile.getName() + "' was configured with " +
                        "'turn_costs=true', but the corresponding vehicle '" + profile.getVehicle() + "' does not support turn costs." +
                        "\nYou need to add `|turn_costs=true` to the vehicle in `graph.flag_encoders`");
            }
            try {
                createWeighting(profile, new PMap());
            } catch (IllegalArgumentException e) {
                throw new IllegalArgumentException("Could not create weighting for profile: '" + profile.getName() + "'.\n" +
                        "Profile: " + profile + "\n" +
                        "Error: " + e.getMessage());
            }

            if (profile instanceof CustomProfileConfig) {
                CustomModel customModel = ((CustomProfileConfig) profile).getCustomModel();
                if (customModel == null)
                    throw new IllegalArgumentException("custom model for profile '" + profile.getName() + "' was empty");
                if (!CustomWeighting.NAME.equals(profile.getWeighting()))
                    throw new IllegalArgumentException("profile '" + profile.getName() + "' has a custom model but " +
                            "weighting=" + profile.getWeighting() + " was defined");
            }
        }

        Set<String> chProfileSet = new LinkedHashSet<>(chPreparationHandler.getCHProfileConfigs().size());
        for (CHProfileConfig chConfig : chPreparationHandler.getCHProfileConfigs()) {
            boolean added = chProfileSet.add(chConfig.getProfile());
            if (!added) {
                throw new IllegalArgumentException("Duplicate CH reference to profile '" + chConfig.getProfile() + "'");
            }
            if (!profilesByName.containsKey(chConfig.getProfile())) {
                throw new IllegalArgumentException("CH profile references unknown profile '" + chConfig.getProfile() + "'");
            }
        }
        Set<String> lmProfileSet = new LinkedHashSet<>(lmPreparationHandler.getLMProfileConfigs().size());
        for (LMProfileConfig lmConfig : lmPreparationHandler.getLMProfileConfigs()) {
            boolean added = lmProfileSet.add(lmConfig.getProfile());
            if (!added) {
                throw new IllegalArgumentException("Duplicate LM reference to profile '" + lmConfig.getProfile() + "'");
            }
            if (!profilesByName.containsKey(lmConfig.getProfile())) {
                throw new IllegalArgumentException("LM profile references unknown profile '" + lmConfig.getProfile() + "'");
            }
        }
    }

<<<<<<< HEAD
    public ProfileConfig resolveProfile(HintsMap hints) {
        // TODO NOW replace with request.getProfile()
        ProfileConfig profile = profilesByName.get(hints.getString("profile", ""));
        if (profile != null)
            return profile;
        if (encodingManager == null)
            throw new IllegalStateException("No encoding manager specified or loaded");

        return profileResolver.resolveProfile(encodingManager, chPreparationHandler.getCHProfiles(), lmPreparationHandler.getLMProfiles(), hints);
    }

=======
>>>>>>> 8a24e31e
    public RoutingAlgorithmFactory getAlgorithmFactory(String profile, boolean disableCH, boolean disableLM) {
        if (chPreparationHandler.isEnabled() && disableCH && !chPreparationHandler.isDisablingAllowed()) {
            throw new IllegalArgumentException("Disabling CH is not allowed on the server side");
        }
        if (lmPreparationHandler.isEnabled() && disableLM && !lmPreparationHandler.isDisablingAllowed()) {
            throw new IllegalArgumentException("Disabling LM is not allowed on the server side");
        }

        // for now do not allow mixing CH&LM #1082,#1889
        if (chPreparationHandler.isEnabled() && !disableCH) {
            return chPreparationHandler.getAlgorithmFactory(profile);
        } else if (lmPreparationHandler.isEnabled() && !disableLM) {
            return lmPreparationHandler.getAlgorithmFactory(profile);
        } else {
            return new RoutingAlgorithmFactorySimple();
        }
    }

    public final CHPreparationHandler getCHPreparationHandler() {
        return chPreparationHandler;
    }

    private void initCHPreparationHandler() {
        if (chPreparationHandler.hasCHProfiles()) {
            return;
        }

        for (CHProfileConfig chConfig : chPreparationHandler.getCHProfileConfigs()) {
            ProfileConfig profile = profilesByName.get(chConfig.getProfile());
            if (profile.isTurnCosts()) {
                chPreparationHandler.addCHProfile(CHProfile.edgeBased(profile.getName(), createWeighting(profile, new PMap())));
            } else {
                chPreparationHandler.addCHProfile(CHProfile.nodeBased(profile.getName(), createWeighting(profile, new PMap())));
            }
        }
    }

    public final LMPreparationHandler getLMPreparationHandler() {
        return lmPreparationHandler;
    }

    private void initLMPreparationHandler() {
        if (lmPreparationHandler.hasLMProfiles())
            return;

        for (LMProfileConfig lmConfig : lmPreparationHandler.getLMProfileConfigs()) {
            ProfileConfig profile = profilesByName.get(lmConfig.getProfile());
            // Note that we have to make sure the weighting used for LM preparation does not include turn costs, because
            // the LM preparation is running node-based and the landmark weights will be wrong if there are non-zero
            // turn costs, see discussion in #1960
            // Running the preparation without turn costs can be useful to allow e.g. changing the u_turn_costs per
            // request (we have to use the minimum weight settings (= no turn costs) for the preparation)
            Weighting weighting = createWeighting(profile, new PMap().putObject("__disable_turn_costs_for_lm_preparation", true));
            lmPreparationHandler.addLMProfile(new LMProfile(profile.getName(), weighting));
        }
    }

    /**
     * Does the preparation and creates the location index
     */
    public final void postProcessing() {
        postProcessing(false);
    }

    /**
     * Does the preparation and creates the location index
     *
     * @param closeEarly release resources as early as possible
     */
    protected void postProcessing(boolean closeEarly) {
        // Later: move this into the GraphStorage.optimize method
        // Or: Doing it after preparation to optimize shortcuts too. But not possible yet #12

        if (sortGraph) {
            if (ghStorage.isCHPossible() && isCHPrepared())
                throw new IllegalArgumentException("Sorting a prepared CHGraph is not possible yet. See #12");

            GraphHopperStorage newGraph = GHUtility.newStorage(ghStorage);
            GHUtility.sortDFS(ghStorage, newGraph);
            logger.info("graph sorted (" + getMemInfo() + ")");
            ghStorage = newGraph;
        }

        if (!hasInterpolated() && hasElevation()) {
            interpolateBridgesAndOrTunnels();
        }

        initLocationIndex();

        importPublicTransit();

        if (lmPreparationHandler.isEnabled())
            lmPreparationHandler.createPreparations(ghStorage, locationIndex);
        loadOrPrepareLM(closeEarly);

        if (chPreparationHandler.isEnabled())
            chPreparationHandler.createPreparations(ghStorage);
        if (!isCHPrepared())
            prepareCH(closeEarly);
    }

    protected void registerCustomEncodedValues(EncodingManager.Builder emBuilder) {
    }

    protected void importPublicTransit() {
    }

    private static final String INTERPOLATION_KEY = "prepare.elevation_interpolation.done";

    private boolean hasInterpolated() {
        return "true".equals(ghStorage.getProperties().get(INTERPOLATION_KEY));
    }

    void interpolateBridgesAndOrTunnels() {
        if (ghStorage.getEncodingManager().hasEncodedValue(RoadEnvironment.KEY)) {
            EnumEncodedValue<RoadEnvironment> roadEnvEnc = ghStorage.getEncodingManager().getEnumEncodedValue(RoadEnvironment.KEY, RoadEnvironment.class);
            StopWatch sw = new StopWatch().start();
            new EdgeElevationInterpolator(ghStorage, roadEnvEnc, RoadEnvironment.TUNNEL).execute();
            float tunnel = sw.stop().getSeconds();
            sw = new StopWatch().start();
            new EdgeElevationInterpolator(ghStorage, roadEnvEnc, RoadEnvironment.BRIDGE).execute();
            ghStorage.getProperties().put(INTERPOLATION_KEY, true);
            logger.info("Bridge interpolation " + (int) sw.stop().getSeconds() + "s, " + "tunnel interpolation " + (int) tunnel + "s");
        }
    }

    /**
     * @param profileConfig The profile for which the weighting shall be created
     * @param hints         Additional hints that can be used to further specify the weighting that shall be created
     */
    public Weighting createWeighting(ProfileConfig profileConfig, PMap hints) {
        return new DefaultWeightingFactory(ghStorage, encodingManager, encodedValueFactory).createWeighting(profileConfig, hints);
    }

    @Override
    public GHResponse route(GHRequest request) {
        GHResponse response = new GHResponse();
        calcPaths(request, response);
        return response;
    }

    /**
     * This method calculates the alternative path list using the low level Path objects.
     */
    public List<Path> calcPaths(GHRequest request, GHResponse ghRsp) {
        if (ghStorage == null || !fullyLoaded)
            throw new IllegalStateException("Do a successful call to load or importOrLoad before routing");

        if (ghStorage.isClosed())
            throw new IllegalStateException("You need to create a new GraphHopper instance as it is already closed");

        if (locationIndex == null)
            throw new IllegalStateException("Location index not initialized");

        Lock readLock = readWriteLock.readLock();
        readLock.lock();
        try {
            if (!request.getVehicle().isEmpty())
                throw new IllegalArgumentException("GHRequest may no longer contain a vehicle, use the profile parameter instead, see #1958");
            if (!request.getWeighting().isEmpty())
                throw new IllegalArgumentException("GHRequest may no longer contain a weighting, use the profile parameter instead, see #1958");
            if (request.getHints().has(Routing.TURN_COSTS))
                throw new IllegalArgumentException("GHRequest may no longer contain the turn_costs=true/false parameter, use the profile parameter instead, see #1958");
            if (request.getHints().has(Routing.EDGE_BASED))
                throw new IllegalArgumentException("GHRequest may no longer contain the edge_based=true/false parameter, use the profile parameter instead, see #1958");

            // todo later: do not allow things like short_fastest.distance_factor or u_turn_costs unless CH is disabled and only under certain conditions for LM

            PMap hints = request.getHints();
            boolean disableCH = hints.getBool(CH.DISABLE, false);
            if (chPreparationHandler.isEnabled() && !chPreparationHandler.isDisablingAllowed() && disableCH)
                throw new IllegalArgumentException("Disabling CH not allowed on the server-side");

            boolean disableLM = hints.getBool(Landmark.DISABLE, false);
            if (lmPreparationHandler.isEnabled() && !lmPreparationHandler.isDisablingAllowed() && disableLM)
                throw new IllegalArgumentException("Disabling LM not allowed on the server-side");

            if (chPreparationHandler.isEnabled() && !disableCH) {
                if (request.hasFavoredHeading(0))
                    throw new IllegalArgumentException("The 'heading' parameter is currently not supported for speed mode, you need to disable speed mode with `ch.disable=true`. See issue #483");

                if (hints.getBool(Routing.PASS_THROUGH, false))
                    throw new IllegalArgumentException("The '" + Parameters.Routing.PASS_THROUGH + "' parameter is currently not supported for speed mode, you need to disable speed mode with `ch.disable=true`. See issue #1765");
            }

            String algoStr = request.getAlgorithm();
            if (algoStr.isEmpty())
                algoStr = chPreparationHandler.isEnabled() && !disableCH ? DIJKSTRA_BI : ASTAR_BI;

            List<GHPoint> points = request.getPoints();
            // TODO Maybe we should think about a isRequestValid method that checks all that stuff that we could do to fail fast
            // For example see #734
            checkIfPointsAreInBounds(points);

            if (Helper.isEmpty(request.getProfile())) {
                throw new IllegalArgumentException("You need to specify a profile to perform a routing request, see #1958");
            }
            ProfileConfig profile = profilesByName.get(request.getProfile());
            if (profile == null) {
                throw new IllegalArgumentException("The requested profile '" + request.getProfile() + "' does not exist");
            }
            if (!profile.isTurnCosts() && !request.getCurbsides().isEmpty())
                throw new IllegalArgumentException("To make use of the " + CURBSIDE + " parameter you need to use a profile that supports turn costs");

            // todo later: should we be able to control this using the edge_based parameter?
            TraversalMode tMode = profile.isTurnCosts() ? TraversalMode.EDGE_BASED : TraversalMode.NODE_BASED;

            RoutingAlgorithmFactory algorithmFactory = getAlgorithmFactory(profile.getName(), disableCH, disableLM);
            Weighting weighting;
            Graph graph = ghStorage;
            if (chPreparationHandler.isEnabled() && !disableCH) {
                if (!(algorithmFactory instanceof CHRoutingAlgorithmFactory))
                    throw new IllegalStateException("Although CH was enabled a non-CH algorithm factory was returned " + algorithmFactory);

                if (hints.has(Routing.BLOCK_AREA))
                    throw new IllegalArgumentException("When CH is enabled the " + Parameters.Routing.BLOCK_AREA + " cannot be specified");

                CHProfile chProfile = ((CHRoutingAlgorithmFactory) algorithmFactory).getCHProfile();
                weighting = chProfile.getWeighting();
                graph = ghStorage.getCHGraph(chProfile);

            } else {
                checkNonChMaxWaypointDistance(points);
                final int uTurnCostsInt = hints.getInt(Routing.U_TURN_COSTS, INFINITE_U_TURN_COSTS);
                if (uTurnCostsInt != INFINITE_U_TURN_COSTS && !tMode.isEdgeBased()) {
                    throw new IllegalArgumentException("Finite u-turn costs can only be used for edge-based routing, use `" + Routing.EDGE_BASED + "=true'");
                }
                FlagEncoder encoder = encodingManager.getEncoder(profile.getVehicle());
                weighting = createWeighting(profile, hints);
                if (hints.has(Routing.BLOCK_AREA))
                    weighting = new BlockAreaWeighting(weighting, GraphEdgeIdFinder.createBlockArea(ghStorage, locationIndex,
                            points, hints, DefaultEdgeFilter.allEdges(encoder)));
            }
            ghRsp.addDebugInfo("tmode:" + tMode.toString());

            RoutingTemplate routingTemplate = createRoutingTemplate(request, ghRsp, algoStr, weighting);

            StopWatch sw = new StopWatch().start();
            List<QueryResult> qResults = routingTemplate.lookup(points);
            ghRsp.addDebugInfo("idLookup:" + sw.stop().getSeconds() + "s");
            if (ghRsp.hasErrors())
                return Collections.emptyList();

            QueryGraph queryGraph = QueryGraph.lookup(graph, qResults);
            int maxVisitedNodesForRequest = hints.getInt(Routing.MAX_VISITED_NODES, routingConfig.getMaxVisitedNodes());
            if (maxVisitedNodesForRequest > routingConfig.getMaxVisitedNodes())
                throw new IllegalArgumentException("The max_visited_nodes parameter has to be below or equal to:" + routingConfig.getMaxVisitedNodes());

            AlgorithmOptions algoOpts = AlgorithmOptions.start().
                    algorithm(algoStr).
                    traversalMode(tMode).
                    weighting(weighting).
                    maxVisitedNodes(maxVisitedNodesForRequest).
                    hints(hints).
                    build();

            // do the actual route calculation !
            List<Path> altPaths = routingTemplate.calcPaths(queryGraph, algorithmFactory, algoOpts);

            boolean tmpEnableInstructions = hints.getBool(Routing.INSTRUCTIONS, encodingManager.isEnableInstructions());
            boolean tmpCalcPoints = hints.getBool(Routing.CALC_POINTS, routingConfig.isCalcPoints());
            double wayPointMaxDistance = hints.getDouble(Routing.WAY_POINT_MAX_DISTANCE, 1d);

            DouglasPeucker peucker = new DouglasPeucker().setMaxDistance(wayPointMaxDistance);
            PathMerger pathMerger = new PathMerger(queryGraph.getBaseGraph(), weighting).
                    setCalcPoints(tmpCalcPoints).
                    setDouglasPeucker(peucker).
                    setEnableInstructions(tmpEnableInstructions).
                    setPathDetailsBuilders(pathBuilderFactory, request.getPathDetails()).
                    setSimplifyResponse(routingConfig.isSimplifyResponse() && wayPointMaxDistance > 0);

            if (request.hasFavoredHeading(0))
                pathMerger.setFavoredHeading(request.getFavoredHeading(0));

            routingTemplate.finish(pathMerger, trMap.getWithFallBack(request.getLocale()));
            return altPaths;
        } catch (IllegalArgumentException ex) {
            ghRsp.addError(ex);
            return Collections.emptyList();
        } finally {
            readLock.unlock();
        }
    }

    protected RoutingTemplate createRoutingTemplate(GHRequest request, GHResponse ghRsp, String algoStr, Weighting weighting) {
        RoutingTemplate routingTemplate;
        if (ROUND_TRIP.equalsIgnoreCase(algoStr))
            routingTemplate = new RoundTripRoutingTemplate(request, ghRsp, locationIndex, encodingManager, weighting, routingConfig.getMaxRoundTripRetries());
        else if (ALT_ROUTE.equalsIgnoreCase(algoStr))
            routingTemplate = new AlternativeRoutingTemplate(request, ghRsp, locationIndex, encodingManager, weighting);
        else
            routingTemplate = new ViaRoutingTemplate(request, ghRsp, locationIndex, encodingManager, weighting);
        return routingTemplate;
    }

    /**
     * This method applies the changes to the graph specified as feature collection. It does so by locking the routing
     * to avoid concurrent changes which could result in incorrect routing (like when done while a Dijkstra search) or
     * also while just reading one edge row (inconsistent edge properties).
     */
    public ChangeGraphResponse changeGraph(Collection<JsonFeature> collection) {
        // TODO allow calling this method if called before CH preparation
        if (getCHPreparationHandler().isEnabled())
            throw new IllegalArgumentException("To use the changeGraph API you need to turn off CH");

        Lock writeLock = readWriteLock.writeLock();
        writeLock.lock();
        try {
            ChangeGraphHelper overlay = createChangeGraphHelper(ghStorage, locationIndex);
            long updateCount = overlay.applyChanges(encodingManager, collection);
            return new ChangeGraphResponse(updateCount);
        } finally {
            writeLock.unlock();
        }
    }

    protected ChangeGraphHelper createChangeGraphHelper(Graph graph, LocationIndex locationIndex) {
        return new ChangeGraphHelper(graph, locationIndex);
    }

    private void checkIfPointsAreInBounds(List<GHPoint> points) {
        BBox bounds = ghStorage.getBounds();
        for (int i = 0; i < points.size(); i++) {
            GHPoint point = points.get(i);
            if (!bounds.contains(point.getLat(), point.getLon())) {
                throw new PointOutOfBoundsException("Point " + i + " is out of bounds: " + point, i);
            }
        }
    }

    private void checkNonChMaxWaypointDistance(List<GHPoint> points) {
        if (routingConfig.getNonChMaxWaypointDistance() == Integer.MAX_VALUE) {
            return;
        }
        GHPoint lastPoint = points.get(0);
        GHPoint point;
        double dist;
        DistanceCalc calc = DIST_EARTH;
        for (int i = 1; i < points.size(); i++) {
            point = points.get(i);
            dist = calc.calcDist(lastPoint.getLat(), lastPoint.getLon(), point.getLat(), point.getLon());
            if (dist > routingConfig.getNonChMaxWaypointDistance()) {
                Map<String, Object> detailMap = new HashMap<>(2);
                detailMap.put("from", i - 1);
                detailMap.put("to", i);
                throw new PointDistanceExceededException("Point " + i + " is too far from Point " + (i - 1) + ": " + point, detailMap);
            }
            lastPoint = point;
        }
    }

    protected LocationIndex createLocationIndex(Directory dir) {
        LocationIndexTree tmpIndex = new LocationIndexTree(ghStorage, dir);
        tmpIndex.setResolution(preciseIndexResolution);
        tmpIndex.setMaxRegionSearch(maxRegionSearch);
        if (!tmpIndex.loadExisting()) {
            ensureWriteAccess();
            tmpIndex.prepareIndex();
        }

        return tmpIndex;
    }

    /**
     * Initializes the location index after the import is done.
     */
    protected void initLocationIndex() {
        if (locationIndex != null)
            throw new IllegalStateException("Cannot initialize locationIndex twice!");

        locationIndex = createLocationIndex(ghStorage.getDirectory());
    }

    private boolean isCHPrepared() {
        return "true".equals(ghStorage.getProperties().get(CH.PREPARE + "done"))
                // remove old property in >0.9
                || "true".equals(ghStorage.getProperties().get("prepare.done"));
    }

    private boolean isLMPrepared() {
        return "true".equals(ghStorage.getProperties().get(Landmark.PREPARE + "done"));
    }

    protected void prepareCH(boolean closeEarly) {
        boolean tmpPrepare = chPreparationHandler.isEnabled();
        if (tmpPrepare) {
            ensureWriteAccess();

            if (closeEarly) {
                locationIndex.flush();
                locationIndex.close();
                ghStorage.flushAndCloseEarly();
            }

            ghStorage.freeze();
            chPreparationHandler.prepare(ghStorage.getProperties(), closeEarly);
            ghStorage.getProperties().put(CH.PREPARE + "done", true);
        }
    }

    /**
     * For landmarks it is required to always call this method: either it creates the landmark data or it loads it.
     */
    protected void loadOrPrepareLM(boolean closeEarly) {
        boolean tmpPrepare = lmPreparationHandler.isEnabled() && !lmPreparationHandler.getPreparations().isEmpty();
        if (tmpPrepare) {
            ensureWriteAccess();
            ghStorage.freeze();
            if (lmPreparationHandler.loadOrDoWork(ghStorage.getProperties(), closeEarly))
                ghStorage.getProperties().put(Landmark.PREPARE + "done", true);
        }
    }

    /**
     * Internal method to clean up the graph.
     */
    protected void cleanUp() {
        int prevNodeCount = ghStorage.getNodes();
        PrepareRoutingSubnetworks preparation = new PrepareRoutingSubnetworks(ghStorage, encodingManager.fetchEdgeEncoders());
        preparation.setMinNetworkSize(minNetworkSize);
        preparation.setMinOneWayNetworkSize(minOneWayNetworkSize);
        preparation.doWork();
        int currNodeCount = ghStorage.getNodes();
        logger.info("edges: " + Helper.nf(ghStorage.getEdges()) + ", nodes " + Helper.nf(currNodeCount)
                + ", there were " + Helper.nf(preparation.getMaxSubnetworks())
                + " subnetworks. removed them => " + Helper.nf(prevNodeCount - currNodeCount)
                + " less nodes");
    }

    protected void flush() {
        logger.info("flushing graph " + ghStorage.toString() + ", details:" + ghStorage.toDetailsString() + ", "
                + getMemInfo() + ")");
        ghStorage.flush();
        logger.info("flushed graph " + getMemInfo() + ")");
        setFullyLoaded();
    }

    /**
     * Releases all associated resources like memory or files. But it does not remove them. To
     * remove the files created in graphhopperLocation you have to call clean().
     */
    public void close() {
        if (ghStorage != null)
            ghStorage.close();

        if (locationIndex != null)
            locationIndex.close();

        try {
            lockFactory.forceRemove(fileLockName, true);
        } catch (Exception ex) {
            // silently fail e.g. on Windows where we cannot remove an unreleased native lock
        }
    }

    /**
     * Removes the on-disc routing files. Call only after calling close or before importOrLoad or
     * load
     */
    public void clean() {
        if (getGraphHopperLocation().isEmpty())
            throw new IllegalStateException("Cannot clean GraphHopper without specified graphHopperLocation");

        File folder = new File(getGraphHopperLocation());
        removeDir(folder);
    }

    protected void ensureNotLoaded() {
        if (fullyLoaded)
            throw new IllegalStateException("No configuration changes are possible after loading the graph");
    }

    protected void ensureWriteAccess() {
        if (!allowWrites)
            throw new IllegalStateException("Writes are not allowed!");
    }

    public void setNonChMaxWaypointDistance(int nonChMaxWaypointDistance) {
        routingConfig.setNonChMaxWaypointDistance(nonChMaxWaypointDistance);
    }

    private void setFullyLoaded() {
        fullyLoaded = true;
    }

    private static class DefaultWeightingFactory {
        private final GraphHopperStorage ghStorage;
        private final EncodingManager encodingManager;
        private final EncodedValueFactory encodedValueFactory;

        public DefaultWeightingFactory(GraphHopperStorage ghStorage, EncodingManager encodingManager, EncodedValueFactory encodedValueFactory) {
            this.ghStorage = ghStorage;
            this.encodingManager = encodingManager;
            this.encodedValueFactory = encodedValueFactory;
        }

        public Weighting createWeighting(ProfileConfig profile, PMap requestHints) {
            // Merge profile hints with request hints, the request hints take precedence.
            // Note that so far we do not check if overwriting the profile hints actually works with the preparation
            // for LM/CH. Later we should also limit the number of parameters that can be used to modify the profile.
            // todo: since we are not dealing with block_area here yet we cannot really apply any merging rules
            // for it, see discussion here: https://github.com/graphhopper/graphhopper/pull/1958#discussion_r395462901
            PMap hints = new PMap();
            hints.putAll(profile.getHints());
            hints.putAll(requestHints);

            FlagEncoder encoder = encodingManager.getEncoder(profile.getVehicle());
            TurnCostProvider turnCostProvider;
            if (profile.isTurnCosts() && !hints.getBool("__disable_turn_costs_for_lm_preparation", false)) {
                if (!encoder.supportsTurnCosts())
                    throw new IllegalArgumentException("Encoder " + encoder + " does not support turn costs");
                int uTurnCosts = hints.getInt(Routing.U_TURN_COSTS, INFINITE_U_TURN_COSTS);
                turnCostProvider = new DefaultTurnCostProvider(encoder, ghStorage.getTurnCostStorage(), uTurnCosts);
            } else {
                turnCostProvider = NO_TURN_COST_PROVIDER;
            }

            String weightingStr = toLowerCase(profile.getWeighting());
            if (weightingStr.isEmpty())
                throw new IllegalArgumentException("You have to specify a weighting");

            Weighting weighting = null;
            if (CustomWeighting.NAME.equalsIgnoreCase(weightingStr)) {
                if (!(profile instanceof CustomProfileConfig))
                    throw new IllegalArgumentException("custom weighting requires a CustomProfileConfig but was profile=" + profile.getName());
                CustomModel queryCustomModel = hints.getObject(CustomModel.KEY, null);
                CustomProfileConfig customProfileConfig = (CustomProfileConfig) profile;
                queryCustomModel = queryCustomModel == null ? customProfileConfig.getCustomModel() : queryCustomModel.merge(customProfileConfig.getCustomModel());
                weighting = new CustomWeighting(encoder, encodingManager, encodedValueFactory, turnCostProvider, queryCustomModel);
            } else if ("shortest".equalsIgnoreCase(weightingStr)) {
                weighting = new ShortestWeighting(encoder, turnCostProvider);
            } else if ("fastest".equalsIgnoreCase(weightingStr)) {
                if (encoder.supports(PriorityWeighting.class))
                    weighting = new PriorityWeighting(encoder, hints, turnCostProvider);
                else
                    weighting = new FastestWeighting(encoder, hints, turnCostProvider);
            } else if ("curvature".equalsIgnoreCase(weightingStr)) {
                if (encoder.supports(CurvatureWeighting.class))
                    weighting = new CurvatureWeighting(encoder, hints, turnCostProvider);

            } else if ("short_fastest".equalsIgnoreCase(weightingStr)) {
                weighting = new ShortFastestWeighting(encoder, hints, turnCostProvider);
            }

            if (weighting == null)
                throw new IllegalArgumentException("Weighting '" + weightingStr + "' not supported");

            return weighting;
        }
    }

    private static class RoutingConfig {
        private int maxVisitedNodes = Integer.MAX_VALUE;
        private int maxRoundTripRetries = 3;
        private int nonChMaxWaypointDistance = Integer.MAX_VALUE;
        private boolean calcPoints = true;
        private boolean simplifyResponse = true;

        public int getMaxVisitedNodes() {
            return maxVisitedNodes;
        }

        public void setMaxVisitedNodes(int maxVisitedNodes) {
            this.maxVisitedNodes = maxVisitedNodes;
        }

        public int getMaxRoundTripRetries() {
            return maxRoundTripRetries;
        }

        public void setMaxRoundTripRetries(int maxRoundTripRetries) {
            this.maxRoundTripRetries = maxRoundTripRetries;
        }

        public int getNonChMaxWaypointDistance() {
            return nonChMaxWaypointDistance;
        }

        public void setNonChMaxWaypointDistance(int nonChMaxWaypointDistance) {
            this.nonChMaxWaypointDistance = nonChMaxWaypointDistance;
        }

        public boolean isCalcPoints() {
            return calcPoints;
        }

        public void setCalcPoints(boolean calcPoints) {
            this.calcPoints = calcPoints;
        }

        public boolean isSimplifyResponse() {
            return simplifyResponse;
        }

        public void setSimplifyResponse(boolean simplifyResponse) {
            this.simplifyResponse = simplifyResponse;
        }
    }
}<|MERGE_RESOLUTION|>--- conflicted
+++ resolved
@@ -865,20 +865,6 @@
         }
     }
 
-<<<<<<< HEAD
-    public ProfileConfig resolveProfile(HintsMap hints) {
-        // TODO NOW replace with request.getProfile()
-        ProfileConfig profile = profilesByName.get(hints.getString("profile", ""));
-        if (profile != null)
-            return profile;
-        if (encodingManager == null)
-            throw new IllegalStateException("No encoding manager specified or loaded");
-
-        return profileResolver.resolveProfile(encodingManager, chPreparationHandler.getCHProfiles(), lmPreparationHandler.getLMProfiles(), hints);
-    }
-
-=======
->>>>>>> 8a24e31e
     public RoutingAlgorithmFactory getAlgorithmFactory(String profile, boolean disableCH, boolean disableLM) {
         if (chPreparationHandler.isEnabled() && disableCH && !chPreparationHandler.isDisablingAllowed()) {
             throw new IllegalArgumentException("Disabling CH is not allowed on the server side");
