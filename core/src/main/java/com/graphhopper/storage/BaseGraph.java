--- conflicted
+++ resolved
@@ -20,14 +20,7 @@
 import com.graphhopper.coll.GHBitSet;
 import com.graphhopper.coll.GHBitSetImpl;
 import com.graphhopper.coll.SparseIntIntArray;
-<<<<<<< HEAD
-import com.graphhopper.routing.profiles.BooleanEncodedValue;
-import com.graphhopper.routing.profiles.DecimalEncodedValue;
-import com.graphhopper.routing.profiles.EnumEncodedValue;
-import com.graphhopper.routing.profiles.IntEncodedValue;
-=======
 import com.graphhopper.routing.profiles.*;
->>>>>>> bf4c3001
 import com.graphhopper.routing.util.AllEdgesIterator;
 import com.graphhopper.routing.util.EdgeFilter;
 import com.graphhopper.routing.util.EncodingManager;
@@ -1251,15 +1244,6 @@
         }
 
         @Override
-<<<<<<< HEAD
-        public <T extends Enum> T get(EnumEncodedValue<T> property) {
-            return property.getEnum(reverse, getFlags());
-        }
-
-        @Override
-        public <T extends Enum> EdgeIteratorState set(EnumEncodedValue<T> property, T value) {
-            property.setEnum(reverse, getFlags(), value);
-=======
         public IndexBased get(ObjectEncodedValue property) {
             return property.getObject(reverse, getFlags());
         }
@@ -1267,21 +1251,11 @@
         @Override
         public EdgeIteratorState set(ObjectEncodedValue property, IndexBased value) {
             property.setObject(reverse, getFlags(), value);
->>>>>>> bf4c3001
             edgeAccess.writeFlags_(edgePointer, getFlags());
             return this;
         }
 
         @Override
-<<<<<<< HEAD
-        public <T extends Enum> T getReverse(EnumEncodedValue<T> property) {
-            return property.getEnum(!reverse, getFlags());
-        }
-
-        @Override
-        public <T extends Enum> EdgeIteratorState setReverse(EnumEncodedValue<T> property, T value) {
-            property.setEnum(!reverse, getFlags(), value);
-=======
         public IndexBased getReverse(ObjectEncodedValue property) {
             return property.getObject(!reverse, getFlags());
         }
@@ -1289,7 +1263,6 @@
         @Override
         public EdgeIteratorState setReverse(ObjectEncodedValue property, IndexBased value) {
             property.setObject(!reverse, getFlags(), value);
->>>>>>> bf4c3001
             edgeAccess.writeFlags_(edgePointer, getFlags());
             return this;
         }
