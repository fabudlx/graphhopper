/*
 *  Licensed to GraphHopper and Peter Karich under one or more contributor
 *  license agreements. See the NOTICE file distributed with this work for 
 *  additional information regarding copyright ownership.
 * 
 *  GraphHopper licenses this file to you under the Apache License, 
 *  Version 2.0 (the "License"); you may not use this file except in 
 *  compliance with the License. You may obtain a copy of the License at
 * 
 *       http://www.apache.org/licenses/LICENSE-2.0
 * 
 *  Unless required by applicable law or agreed to in writing, software
 *  distributed under the License is distributed on an "AS IS" BASIS,
 *  WITHOUT WARRANTIES OR CONDITIONS OF ANY KIND, either express or implied.
 *  See the License for the specific language governing permissions and
 *  limitations under the License.
 */
package com.graphhopper.http;

import com.graphhopper.GHRequest;
import com.graphhopper.GraphHopper;
import com.graphhopper.GHResponse;
import com.graphhopper.routing.util.FlagEncoder;
import com.graphhopper.storage.StorableProperties;
import com.graphhopper.util.*;
import com.graphhopper.util.Helper;
import com.graphhopper.util.TranslationMap.Translation;
import com.graphhopper.util.shapes.BBox;
import com.graphhopper.util.shapes.GHPlace;
import java.io.IOException;
import java.util.*;
import javax.inject.Inject;
import javax.servlet.ServletException;
import javax.servlet.http.HttpServletRequest;
import javax.servlet.http.HttpServletResponse;
import static javax.servlet.http.HttpServletResponse.*;
import org.json.JSONException;
import org.json.JSONObject;

/**
 * Servlet to use GraphHopper in a remote application (mobile or browser). Attention: If type is
 * json it returns the points in GeoJson format (longitude,latitude) unlike the format "lat,lon"
 * used otherwise.
 * <p/>
 * @author Peter Karich
 */
public class GraphHopperServlet extends GHBaseServlet
{
    @Inject
    private GraphHopper hopper;
    @Inject
    private TranslationMap trMap;

    @Override
    public void doGet( HttpServletRequest req, HttpServletResponse res ) throws ServletException, IOException
    {
        try
        {
            writePath(req, res);
        } catch (IllegalArgumentException ex)
        {
            writeError(res, SC_BAD_REQUEST, ex.getMessage());
        } catch (Exception ex)
        {
            logger.error("Error while executing request: " + req.getQueryString(), ex);
            writeError(res, SC_INTERNAL_SERVER_ERROR, "Problem occured:" + ex.getMessage());
        }
    }
    void writePath( HttpServletRequest req, HttpServletResponse res ) throws Exception
    {
        List<GHPlace> infoPoints = getPoints(req);

        // we can reduce the path length based on the maximum differences to the original coordinates
        double minPathPrecision = getDoubleParam(req, "min_path_precision", 1d);
        boolean writeGPX = "gpx".equalsIgnoreCase(getParam(req, "type", "json"));
        boolean enableInstructions = writeGPX || getBooleanParam(req, "instructions", true);
        boolean calcPoints = getBooleanParam(req, "calc_points", true);
        String vehicleStr = getParam(req, "vehicle", "CAR").toUpperCase();
        String weighting = getParam(req, "weighting", "fastest");
        String algoStr = getParam(req, "algorithm", "");

        StopWatch sw = new StopWatch().start();
        GHResponse rsp;
        if (hopper.getEncodingManager().supports(vehicleStr))
        {
            FlagEncoder algoVehicle = hopper.getEncodingManager().getEncoder(vehicleStr);
            rsp = hopper.route(new GHRequest(infoPoints).
                    setVehicle(algoVehicle.toString()).
                    setWeighting(weighting).
                    setAlgorithm(algoStr).
                    putHint("calcPoints", calcPoints).
                    putHint("instructions", enableInstructions).
                    putHint("douglas.minprecision", minPathPrecision));
        } else
        {
            rsp = new GHResponse().addError(new IllegalArgumentException("Vehicle not supported: " + vehicleStr));
        }

        float took = sw.stop().getSeconds();
        String infoStr = req.getRemoteAddr() + " " + req.getLocale() + " " + req.getHeader("User-Agent");
        PointList points = rsp.getPoints();
        String logStr = req.getQueryString() + " " + infoStr + " " + infoPoints
                + ", distance: " + rsp.getDistance() + ", time:" + Math.round(rsp.getMillis() / 60000f)
                + "min, points:" + points.getSize() + ", took:" + took
                + ", debug - " + rsp.getDebugInfo() + ", " + algoStr + ", "
                + weighting + ", " + vehicleStr;

        if (rsp.hasErrors())
            logger.error(logStr + ", errors:" + rsp.getErrors());
        else
            logger.info(logStr);

        if (writeGPX)
            writeGPX(req, res, rsp);
        else
            writeJson(req, res, rsp, took);
    }

    private void writeGPX( HttpServletRequest req, HttpServletResponse res, GHResponse rsp )
    {
        res.setCharacterEncoding("UTF-8");
        res.setContentType("application/xml");
        String trackName = getParam(req, "track", "GraphHopper Track");
        res.setHeader("Content-Disposition", "attachment;filename=" + "GraphHopper.gpx");
        String timeZone = getParam(req, "timezone", "GMT");
        long time = getLongParam(req, "millis", System.currentTimeMillis());
        writeResponse(res, rsp.getInstructions().createGPX(trackName, time, timeZone));
    }

    private void writeJson( HttpServletRequest req, HttpServletResponse res,
            GHResponse rsp, float took ) throws JSONException, IOException
    {
        boolean enableInstructions = getBooleanParam(req, "instructions", true);
        Locale locale = Helper.getLocale(getParam(req, "locale", "en"));
        boolean pointsEncoded = getBooleanParam(req, "points_encoded", true);
        boolean calcPoints = getBooleanParam(req, "calc_points", true);
        int precision = (int) getLongParam(req, "max_precision", 6);
        JSONObject json = new JSONObject();
        JSONObject jsonInfo = new JSONObject();
        json.put("info", jsonInfo);

        if (rsp.hasErrors())
        {
            List<Map<String, String>> list = new ArrayList<Map<String, String>>();
            for (Throwable t : rsp.getErrors())
            {
                Map<String, String> map = new HashMap<String, String>();
                map.put("message", t.getMessage());
                map.put("details", t.getClass().getName());
                list.add(map);
            }
            jsonInfo.put("errors", list);
        } else if (!rsp.isFound())
        {
            Map<String, String> map = new HashMap<String, String>();
            map.put("message", "Not found");
            map.put("details", "");
            jsonInfo.put("errors", Collections.singletonList(map));
        } else
        {
<<<<<<< HEAD
            jsonInfo.put("took", Helper.round(took, precision));
            jsonPath.put("distance", Helper.round(rsp.getDistance(), precision));
=======
            JSONObject jsonPath = new JSONObject();
            jsonInfo.put("took", took);
            jsonPath.put("distance", rsp.getDistance());
>>>>>>> 6e379737
            jsonPath.put("time", rsp.getMillis());

            if (calcPoints)
            {
                jsonPath.put("points_encoded", pointsEncoded);

                PointList points = rsp.getPoints();
                
                // Adjust precision of coordinates to 1e-6
                for (int i = 0; i < points.getSize(); i++)
                {
                    double newLat = Helper.round(points.getLat(i), precision);
                    double newLon = Helper.round(points.getLon(i), precision);

                    if (points.is3D())
                    {
                        double newEle = Helper.round(points.getEle(i), precision);
                        points.setNode(i, newLat, newLon, newEle);
                    } else
                    {
                        points.setNode(i, newLat, newLon);
                    }
                }

                if (points.getSize() >= 2)
                    jsonPath.put("bbox", rsp.calcRouteBBox(hopper.getGraph().getBounds()).toGeoJson());

                jsonPath.put("points", createPoints(points, pointsEncoded));
                jsonPath.put("points_dimension", points.getDimension());

                if (enableInstructions)
                {
                    Translation tr = trMap.getWithFallBack(locale);
                    InstructionList instructions = rsp.getInstructions();
                    jsonPath.put("instructions", instructions.createJson(tr, precision));
                }
            }
            json.put("paths", Collections.singletonList(jsonPath));
        }

        writeJson(req, res, json);
    }

    Object createPoints( PointList points, boolean pointsEncoded ) throws JSONException
    {
        if (pointsEncoded)
            return WebHelper.encodePolyline(points);

        JSONObject jsonPoints = new JSONObject();
        jsonPoints.put("type", "LineString");
        jsonPoints.put("coordinates", points.toGeoJson());
        return jsonPoints;
    }

    private List<GHPlace> getPoints( HttpServletRequest req ) throws IOException
    {
        String[] pointsAsStr = getParams(req, "point");
        final List<GHPlace> infoPoints = new ArrayList<GHPlace>();
        for (int pointNo = 0; pointNo < pointsAsStr.length; pointNo++)
        {
            final String str = pointsAsStr[pointNo];
            String[] fromStrs = str.split(",");
            if (fromStrs.length == 2)
            {
                GHPlace place = GHPlace.parse(str);
                if (place != null)
                    infoPoints.add(place);
            }
        }

        return infoPoints;
    }
}<|MERGE_RESOLUTION|>--- conflicted
+++ resolved
@@ -158,14 +158,9 @@
             jsonInfo.put("errors", Collections.singletonList(map));
         } else
         {
-<<<<<<< HEAD
             jsonInfo.put("took", Helper.round(took, precision));
+            JSONObject jsonPath = new JSONObject();
             jsonPath.put("distance", Helper.round(rsp.getDistance(), precision));
-=======
-            JSONObject jsonPath = new JSONObject();
-            jsonInfo.put("took", took);
-            jsonPath.put("distance", rsp.getDistance());
->>>>>>> 6e379737
             jsonPath.put("time", rsp.getMillis());
 
             if (calcPoints)
