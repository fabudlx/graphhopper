/*
 *  Licensed to Peter Karich under one or more contributor license 
 *  agreements. See the NOTICE file distributed with this work for 
 *  additional information regarding copyright ownership.
 * 
 *  Peter Karich licenses this file to you under the Apache License, 
 *  Version 2.0 (the "License"); you may not use this file except 
 *  in compliance with the License. You may obtain a copy of the 
 *  License at
 * 
 *       http://www.apache.org/licenses/LICENSE-2.0
 * 
 *  Unless required by applicable law or agreed to in writing, software
 *  distributed under the License is distributed on an "AS IS" BASIS,
 *  WITHOUT WARRANTIES OR CONDITIONS OF ANY KIND, either express or implied.
 *  See the License for the specific language governing permissions and
 *  limitations under the License.
 */
package com.graphhopper.http;

import com.graphhopper.search.Geocoding;
import com.google.inject.AbstractModule;
import com.google.inject.name.Names;
import com.graphhopper.GraphHopper;
import com.graphhopper.util.CmdArgs;
import org.slf4j.Logger;
import org.slf4j.LoggerFactory;

/**
 * @author Peter Karich, pkarich@pannous.info
 */
public class DefaultModule extends AbstractModule {

    private Logger logger = LoggerFactory.getLogger(getClass());

    @Override
    protected void configure() {
        try {
<<<<<<< HEAD
            args = CmdArgs.readFromConfig("config.properties", "graphhopper.config");
            osmFile = args.get("osmreader.osm", "");
            if (osmFile.isEmpty())
                throw new IllegalStateException("OSM file cannot be empty. "
                        + "set it on command line via -Dgraphhopper.osmreader.osm=<file> "
                        + "or in the file config.properties");

        } catch (IOException ex) {
            throw new IllegalStateException("Couldn't load config file " + new File(osmFile).getAbsolutePath(), ex);
        }
        try {
            String ghLocation = args.get("osmreader.graph-location", "");
            GraphHopper hopper = new GraphHopper().graphHopperLocation(ghLocation);
            String chShortcuts = args.get("osmreader.chShortcuts", "");
            if (!chShortcuts.isEmpty())
                hopper.chShortcuts(true, "fastest".equals(chShortcuts));

            hopper.forServer();
            hopper.load(osmFile);
            logger.info("loaded graph at:" + ghLocation + ", source:" + osmFile + ", class:" + hopper.graph().getClass().getSimpleName());
=======
            CmdArgs args = CmdArgs.readFromConfig("config.properties");
            GraphHopper hopper = new GraphHopper().init(args)
                    .forServer();
            hopper.importOrLoad();
            logger.info("loaded graph at:" + hopper.graphHopperLocation()
                    + ", source:" + hopper.osmFile()
                    + ", acceptWay:" + hopper.acceptWay()
                    + ", class:" + hopper.graph().getClass().getSimpleName());
>>>>>>> 1322e380
            bind(GraphHopper.class).toInstance(hopper);

            String algo = args.get("web.defaultAlgorithm", "dijkstrabi");
            bind(String.class).annotatedWith(Names.named("defaultAlgorithm")).toInstance(algo);

            long timeout = args.getLong("web.timeout", 3000);
            bind(Long.class).annotatedWith(Names.named("timeout")).toInstance(timeout);
            bind(Geocoding.class).toInstance(new NominatimGeocoder().timeout((int) timeout).
                    bounds(hopper.graph().bounds()));
            bind(GHThreadPool.class).toInstance(new GHThreadPool(1000, 50).startService());
        } catch (Exception ex) {
            throw new IllegalStateException("Couldn't load graph", ex);
        }
    }
}<|MERGE_RESOLUTION|>--- conflicted
+++ resolved
@@ -36,29 +36,7 @@
     @Override
     protected void configure() {
         try {
-<<<<<<< HEAD
-            args = CmdArgs.readFromConfig("config.properties", "graphhopper.config");
-            osmFile = args.get("osmreader.osm", "");
-            if (osmFile.isEmpty())
-                throw new IllegalStateException("OSM file cannot be empty. "
-                        + "set it on command line via -Dgraphhopper.osmreader.osm=<file> "
-                        + "or in the file config.properties");
-
-        } catch (IOException ex) {
-            throw new IllegalStateException("Couldn't load config file " + new File(osmFile).getAbsolutePath(), ex);
-        }
-        try {
-            String ghLocation = args.get("osmreader.graph-location", "");
-            GraphHopper hopper = new GraphHopper().graphHopperLocation(ghLocation);
-            String chShortcuts = args.get("osmreader.chShortcuts", "");
-            if (!chShortcuts.isEmpty())
-                hopper.chShortcuts(true, "fastest".equals(chShortcuts));
-
-            hopper.forServer();
-            hopper.load(osmFile);
-            logger.info("loaded graph at:" + ghLocation + ", source:" + osmFile + ", class:" + hopper.graph().getClass().getSimpleName());
-=======
-            CmdArgs args = CmdArgs.readFromConfig("config.properties");
+            CmdArgs args = CmdArgs.readFromConfig("config.properties", "graphhopper.config");
             GraphHopper hopper = new GraphHopper().init(args)
                     .forServer();
             hopper.importOrLoad();
@@ -66,7 +44,7 @@
                     + ", source:" + hopper.osmFile()
                     + ", acceptWay:" + hopper.acceptWay()
                     + ", class:" + hopper.graph().getClass().getSimpleName());
->>>>>>> 1322e380
+
             bind(GraphHopper.class).toInstance(hopper);
 
             String algo = args.get("web.defaultAlgorithm", "dijkstrabi");
